# -------------------------------------------------------------------------
# Copyright (c) Microsoft Corporation. All rights reserved.
# --------------------------------------------------------------------------
import sys

from .. import consts, io, utils
from ..run import Run
from .data import RunData, RunProfileData
from .run_generator import RunGenerator, DistributedRunGenerator

logger = utils.get_logger()


class RunLoader(object):
    def __init__(self, name, run_dir, caches):
        self.run = RunData(name, run_dir)
        self.caches = caches
        self.has_communication = True

    def load(self):
        self._parse()
        if len(self.run.profiles) == 0:
            logger.warning("No profile data found.")
            return None

        self._process()

        self._analyze()

        run = self._generate_run()
        return run

    def _parse(self):
        workers = []
        for path in io.listdir(self.run.run_dir):
            if io.isdir(io.join(self.run.run_dir, path)):
                continue
            match = consts.WORKER_PATTERN.match(path)
            if not match:
                continue

            worker = match.group(1)
            span = match.group(2)
            if span:
                # remove the starting dot (.)
                span = span[1:]

            workers.append((worker, span, path))

        for worker, span, path in sorted(workers):
            try:
                data = RunProfileData.parse(self.run.run_dir, worker, span, path, self.caches)
                self.run.profiles[(worker, span)] = data
            except Exception as ex:
                logger.warning("Failed to parse profile data for Run %s on %s. Exception=%s",
                               self.run.name, worker, ex, exc_info=True)

    def _process(self):
        comm_node_lists = []
        for data in self.run.profiles.values():
            logger.debug("Processing profile data")
            data.process()
            # Set has_communication to False and disable distributed view if any one worker has no communication
            if not data.has_communication:
                self.has_communication = False
            else:
                comm_node_lists.append(data.comm_node_list)
                if len(comm_node_lists[-1]) != len(comm_node_lists[0]):
                    logger.error("Number of communication operation nodes don't match between workers in run:", self.run.name)
                    self.has_communication = False
            logger.debug("Processing profile data finish")

        if not self.has_communication:
            return

        worker_num = len(comm_node_lists)
        for i, node in enumerate(comm_node_lists[0]):
            kernel_range_size = len(node.kernel_ranges)
            # loop for all communication kernel ranges in order
            for j in range(kernel_range_size):
                min_range = sys.maxsize
                # For each kernel_range, find the minist between workers as the real communication time
                for k in range(worker_num):
                    kernel_ranges = comm_node_lists[k][i].kernel_ranges
                    if len(kernel_ranges) != kernel_range_size:
                        logger.error("Number of communication kernels don't match between workers in run:", self.run.name)
                        self.has_communication = False
                        return
                    if kernel_ranges:
                        if kernel_ranges[j][1] - kernel_ranges[j][0] < min_range:
                            min_range = kernel_ranges[j][1] - kernel_ranges[j][0]
                for k in range(worker_num):
                    comm_node_lists[k][i].real_time += min_range

        for data in self.run.profiles.values():
            data.communication_parse()


    def _analyze(self):
        for data in self.run.profiles.values():
            logger.debug("Analyzing profile data")
            data.analyze()
            logger.debug("Analyzing profile data finish")

    def _generate_run(self):
        run = Run(self.run.name, self.run.run_dir)
<<<<<<< HEAD
        has_communication = False

        for (worker, span), data in self.run.profiles.items():
            generator = RunGenerator(worker, span, data)
=======
        for worker, data in self.run.profiles.items():
            generator = RunGenerator(worker, data)
>>>>>>> 9ab6298c
            profile = generator.generate_run_profile()
            run.add_profile(profile)
        if self.has_communication:
            generator = DistributedRunGenerator(self.run.profiles)
            profile = generator.generate_run_profile()
            run.add_profile(profile)
        return run<|MERGE_RESOLUTION|>--- conflicted
+++ resolved
@@ -104,15 +104,8 @@
 
     def _generate_run(self):
         run = Run(self.run.name, self.run.run_dir)
-<<<<<<< HEAD
-        has_communication = False
-
         for (worker, span), data in self.run.profiles.items():
             generator = RunGenerator(worker, span, data)
-=======
-        for worker, data in self.run.profiles.items():
-            generator = RunGenerator(worker, data)
->>>>>>> 9ab6298c
             profile = generator.generate_run_profile()
             run.add_profile(profile)
         if self.has_communication:
