# -------------------------------------------------------------------------
# Copyright (c) Microsoft Corporation. All rights reserved.
# --------------------------------------------------------------------------
import sys
from collections import OrderedDict
from multiprocessing import Barrier, Process, Queue

from .. import consts, io, utils
from ..run import Run
from .data import DistributedRunProfileData, RunData, RunProfileData
from .run_generator import DistributedRunGenerator, RunGenerator

logger = utils.get_logger()


class RunLoader(object):
    def __init__(self, name, run_dir, caches):
        self.run = RunData(name, run_dir)
        self.caches = caches
<<<<<<< HEAD
        self.has_communication = None
=======
        self.has_communication = True
        self.queue = Queue()
>>>>>>> 24a10e74

    def load(self):
        workers = []
        spans_by_workers = {}
        for path in io.listdir(self.run.run_dir):
            if io.isdir(io.join(self.run.run_dir, path)):
                continue
            match = consts.WORKER_PATTERN.match(path)
            if not match:
                continue

            worker = match.group(1)
            span = match.group(2)
            if span:
                # remove the starting dot (.)
                span = span[1:]
                spans_by_workers.setdefault(worker, []).append(span)

<<<<<<< HEAD
            workers.append((worker, span, path))

        for s in spans_by_workers.values():
            s.sort()

        for worker, span, path in sorted(workers):
            try:
                # convert the span timestamp to the index.
                s = spans_by_workers.get(worker)
                span_index = None if span is None else s.index(span)
                data = RunProfileData.parse(self.run.run_dir, worker, span_index, path, self.caches)
                self.run.profiles[(worker, span_index)] = data
            except Exception as ex:
=======
        barrier = Barrier(len(workers) + 1)
        for worker, path in sorted(workers):
            p = Process(target=self._process_data, args=(worker, path, barrier))
            p.start()

        logger.info("starting all processing")
        # since there is one queue, its data must be read before join.
        # https://stackoverflow.com/questions/31665328/python-3-multiprocessing-queue-deadlock-when-calling-join-before-the-queue-is-em
        barrier.wait()

        distributed_data = OrderedDict()
        run = Run(self.run.name, self.run.run_dir)
        while self.queue.qsize() > 0:
            r, d = self.queue.get()
            run.add_profile(r)
            distributed_data[d.worker] = d

        distributed_profile = self._process_communication(distributed_data)
        if distributed_profile is not None:
            run.add_profile(distributed_profile)

        # for no daemon process, no need to join them since it will automatically join
        return run

    def _process_data(self, worker, path, barrier):
        import absl.logging
        absl.logging.use_absl_handler()

        try:
            logger.debug("starting process_data")
            data = RunProfileData.parse(self.run.run_dir, worker, path, self.caches)
            data.process()
            data.analyze()

            generator = RunGenerator(worker, data)
            profile = generator.generate_run_profile()
            dist_data = DistributedRunProfileData(data)

            self.queue.put((profile, dist_data))
        except Exception as ex:
>>>>>>> 24a10e74
                logger.warning("Failed to parse profile data for Run %s on %s. Exception=%s",
                               self.run.name, worker, ex, exc_info=True)
        barrier.wait()
        logger.debug("finishing process data")

<<<<<<< HEAD
    def _process(self):
        spans = self.run.get_spans()
        if spans is None:
            self.has_communication = self._process_profiles(self.run.profiles.values())
        else:
            self.has_communication = {}
            for span in spans:
                profiles = self.run.get_profiles(span=span)
                self.has_communication[span] = self._process_profiles(profiles)

    def _process_profiles(self, profiles):
        has_communication = True
        comm_node_lists = []
        for data in profiles:
            logger.debug("Processing profile data")
            data.process()
=======
    def _process_communication(self, profiles):
        comm_node_lists = []
        for data in profiles.values():
>>>>>>> 24a10e74
            # Set has_communication to False and disable distributed view if any one worker has no communication
            if not data.has_communication:
                has_communication = False
            else:
                comm_node_lists.append(data.comm_node_list)
                if len(comm_node_lists[-1]) != len(comm_node_lists[0]):
                    logger.error("Number of communication operation nodes don't match between workers in run:", self.run.name)
                    has_communication = False
            logger.debug("Processing profile data finish")

<<<<<<< HEAD
        if not has_communication:
            return has_communication
=======
        if not self.has_communication:
            return None
>>>>>>> 24a10e74

        worker_num = len(comm_node_lists)
        for i, node in enumerate(comm_node_lists[0]):
            kernel_range_size = len(node.kernel_ranges)
            # loop for all communication kernel ranges in order
            for j in range(kernel_range_size):
                min_range = sys.maxsize
                # For each kernel_range, find the minist between workers as the real communication time
                for k in range(worker_num):
                    kernel_ranges = comm_node_lists[k][i].kernel_ranges
                    if len(kernel_ranges) != kernel_range_size:
                        logger.error("Number of communication kernels don't match between workers in run:", self.run.name)
<<<<<<< HEAD
                        has_communication = False
                        return has_communication
=======
                        self.has_communication = False
                        return None
>>>>>>> 24a10e74
                    if kernel_ranges:
                        if kernel_ranges[j][1] - kernel_ranges[j][0] < min_range:
                            min_range = kernel_ranges[j][1] - kernel_ranges[j][0]
                for k in range(worker_num):
                    comm_node_lists[k][i].real_time += min_range

<<<<<<< HEAD
        for data in profiles:
            data.communication_parse()

        return has_communication

    def _analyze(self):
        for data in self.run.profiles.values():
            logger.debug("Analyzing profile data")
            data.analyze()
            logger.debug("Analyzing profile data finish")

    def _generate_run(self):
        run = Run(self.run.name, self.run.run_dir)
        for (worker, span), data in self.run.profiles.items():
            generator = RunGenerator(worker, span, data)
            profile = generator.generate_run_profile()
            run.add_profile(profile)

        if isinstance(self.has_communication, dict):
            for span, has_communication in self.has_communication.items():
                if has_communication:
                    generator = DistributedRunGenerator(self.run.get_profiles(span=span), span)
                    # profile has (All, span) as the worker/span pair
                    profile = generator.generate_run_profile()
                    run.add_profile(profile)
        else:
            if self.has_communication:
                generator = DistributedRunGenerator(self.run.profiles.values(), None)
                profile = generator.generate_run_profile()
                run.add_profile(profile)
        return run
=======
        for data in profiles.values():
            data.communication_parse()

        generator = DistributedRunGenerator(profiles)
        profile = generator.generate_run_profile()
        return profile
>>>>>>> 24a10e74
<|MERGE_RESOLUTION|>--- conflicted
+++ resolved
@@ -17,12 +17,8 @@
     def __init__(self, name, run_dir, caches):
         self.run = RunData(name, run_dir)
         self.caches = caches
-<<<<<<< HEAD
         self.has_communication = None
-=======
-        self.has_communication = True
         self.queue = Queue()
->>>>>>> 24a10e74
 
     def load(self):
         workers = []
@@ -41,24 +37,17 @@
                 span = span[1:]
                 spans_by_workers.setdefault(worker, []).append(span)
 
-<<<<<<< HEAD
             workers.append((worker, span, path))
 
         for s in spans_by_workers.values():
             s.sort()
 
+        barrier = Barrier(len(workers) + 1)
         for worker, span, path in sorted(workers):
-            try:
-                # convert the span timestamp to the index.
-                s = spans_by_workers.get(worker)
-                span_index = None if span is None else s.index(span)
-                data = RunProfileData.parse(self.run.run_dir, worker, span_index, path, self.caches)
-                self.run.profiles[(worker, span_index)] = data
-            except Exception as ex:
-=======
-        barrier = Barrier(len(workers) + 1)
-        for worker, path in sorted(workers):
-            p = Process(target=self._process_data, args=(worker, path, barrier))
+            # convert the span timestamp to the index.
+            s = spans_by_workers.get(worker)
+            span_index = None if span is None else s.index(span)
+            p = Process(target=self._process_data, args=(worker, span_index, path, barrier))
             p.start()
 
         logger.info("starting all processing")
@@ -66,64 +55,62 @@
         # https://stackoverflow.com/questions/31665328/python-3-multiprocessing-queue-deadlock-when-calling-join-before-the-queue-is-em
         barrier.wait()
 
-        distributed_data = OrderedDict()
         run = Run(self.run.name, self.run.run_dir)
         while self.queue.qsize() > 0:
             r, d = self.queue.get()
             run.add_profile(r)
-            distributed_data[d.worker] = d
+            self.run.add_profile(d)
 
-        distributed_profile = self._process_communication(distributed_data)
-        if distributed_profile is not None:
-            run.add_profile(distributed_profile)
+        distributed_profiles = self._process_spans()
+        if distributed_profiles is not None:
+            if isinstance(distributed_profiles, list):
+                for d in distributed_profiles:
+                    run.add_profile(d)
+            else:
+                run.add_profile(distributed_profiles)
 
         # for no daemon process, no need to join them since it will automatically join
         return run
 
-    def _process_data(self, worker, path, barrier):
+    def _process_data(self, worker, span, path, barrier):
         import absl.logging
         absl.logging.use_absl_handler()
 
         try:
             logger.debug("starting process_data")
-            data = RunProfileData.parse(self.run.run_dir, worker, path, self.caches)
+            data = RunProfileData.parse(self.run.run_dir, worker, span, path, self.caches)
             data.process()
             data.analyze()
 
-            generator = RunGenerator(worker, data)
+            generator = RunGenerator(worker, span, data)
             profile = generator.generate_run_profile()
             dist_data = DistributedRunProfileData(data)
 
             self.queue.put((profile, dist_data))
         except Exception as ex:
->>>>>>> 24a10e74
                 logger.warning("Failed to parse profile data for Run %s on %s. Exception=%s",
                                self.run.name, worker, ex, exc_info=True)
         barrier.wait()
         logger.debug("finishing process data")
 
-<<<<<<< HEAD
-    def _process(self):
+    def _process_spans(self):
         spans = self.run.get_spans()
         if spans is None:
-            self.has_communication = self._process_profiles(self.run.profiles.values())
+            return self._process_profiles(self.run.distributed_profiles.values(), None)
         else:
-            self.has_communication = {}
+            span_profiles = []
             for span in spans:
                 profiles = self.run.get_profiles(span=span)
-                self.has_communication[span] = self._process_profiles(profiles)
+                p = self._process_profiles(profiles)
+                if p is not None:
+                    span_profiles.append(p)
+            return span_profiles
 
-    def _process_profiles(self, profiles):
+    def _process_profiles(self, profiles, span):
         has_communication = True
         comm_node_lists = []
         for data in profiles:
             logger.debug("Processing profile data")
-            data.process()
-=======
-    def _process_communication(self, profiles):
-        comm_node_lists = []
-        for data in profiles.values():
->>>>>>> 24a10e74
             # Set has_communication to False and disable distributed view if any one worker has no communication
             if not data.has_communication:
                 has_communication = False
@@ -134,13 +121,8 @@
                     has_communication = False
             logger.debug("Processing profile data finish")
 
-<<<<<<< HEAD
         if not has_communication:
-            return has_communication
-=======
-        if not self.has_communication:
             return None
->>>>>>> 24a10e74
 
         worker_num = len(comm_node_lists)
         for i, node in enumerate(comm_node_lists[0]):
@@ -153,30 +135,20 @@
                     kernel_ranges = comm_node_lists[k][i].kernel_ranges
                     if len(kernel_ranges) != kernel_range_size:
                         logger.error("Number of communication kernels don't match between workers in run:", self.run.name)
-<<<<<<< HEAD
                         has_communication = False
-                        return has_communication
-=======
-                        self.has_communication = False
                         return None
->>>>>>> 24a10e74
                     if kernel_ranges:
                         if kernel_ranges[j][1] - kernel_ranges[j][0] < min_range:
                             min_range = kernel_ranges[j][1] - kernel_ranges[j][0]
                 for k in range(worker_num):
                     comm_node_lists[k][i].real_time += min_range
 
-<<<<<<< HEAD
         for data in profiles:
             data.communication_parse()
 
-        return has_communication
-
-    def _analyze(self):
-        for data in self.run.profiles.values():
-            logger.debug("Analyzing profile data")
-            data.analyze()
-            logger.debug("Analyzing profile data finish")
+        generator = DistributedRunGenerator(profiles, span)
+        profile = generator.generate_run_profile()
+        return profile
 
     def _generate_run(self):
         run = Run(self.run.name, self.run.run_dir)
@@ -198,11 +170,4 @@
                 profile = generator.generate_run_profile()
                 run.add_profile(profile)
         return run
-=======
-        for data in profiles.values():
-            data.communication_parse()
 
-        generator = DistributedRunGenerator(profiles)
-        profile = generator.generate_run_profile()
-        return profile
->>>>>>> 24a10e74
