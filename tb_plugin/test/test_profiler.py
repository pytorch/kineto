--- conflicted
+++ resolved
@@ -11,11 +11,7 @@
 WORKER_NAME = "worker0"
 
 
-<<<<<<< HEAD
-def parse_json_trace(json_content) -> RunProfileData:
-=======
-def parse_json_trace(json_content, worker_name = WORKER_NAME):
->>>>>>> 7985fb96
+def parse_json_trace(json_content, worker_name = WORKER_NAME) -> RunProfileData:
     trace_json = json.loads(json_content)
     trace_json = {"schemaVersion": 1, "traceEvents": trace_json}
     return RunProfileData.from_json(worker_name, 0, trace_json)
