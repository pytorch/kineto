--- conflicted
+++ resolved
@@ -44,11 +44,7 @@
   void disableActivities(const std::set<ActivityType>& selected_activities);
   void clearActivities();
   void teardownContext() {}
-<<<<<<< HEAD
-=======
-  void setTimeOffset(timestamp_t toffset);
   void setMaxEvents(uint32_t maxEvents);
->>>>>>> b8b253a4
 
   virtual int processActivities(
       std::function<void(const roctracerBase*)> handler,
