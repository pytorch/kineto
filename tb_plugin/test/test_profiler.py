import json
import gzip
import unittest

import torch_tb_profiler.profiler.trace as trace
from torch_tb_profiler.profiler.data import RunProfileData
from torch_tb_profiler.profiler.overall_parser import ProfileRole
from torch_tb_profiler.run import RunProfile

SCHEMA_VERSION = 1
WORKER_NAME = "worker0"


def parse_json_trace(json_content):
    trace_json = json.loads(json_content)
    trace_json = {"schemaVersion": 1, "traceEvents": trace_json}
    profile = RunProfileData(WORKER_NAME)
    profile.trace_json = trace_json
    profile.events = []
    for data in trace_json["traceEvents"]:
        event = trace.create_event(data)
        if event is not None:
            profile.events.append(event)
    return profile


'''
All the events in json string are only simulation, not actual generated events.
We removed the data fields that not used by current version of our profiler,
for easy to check correctness and shorter in length. 
We even renamed the data values such as kernel name or "ts", to simplify the string.
'''


class TestProfiler(unittest.TestCase):
    #  A test case including all 7 event categories.
    def test_all_categories(self):
        json_content = """
          [{
            "ph": "X", "cat": "Operator", 
            "name": "enumerate(DataLoader)#_SingleProcessDataLoaderIter.__next__", "pid": 13721, "tid": "123",
            "ts": 100, "dur": 180,
            "args": {"Input Dims": [], "External id": 2}
          },
          {
            "ph": "X", "cat": "Operator", 
            "name": "aten::to", "pid": 13721, "tid": "123",
            "ts": 200, "dur": 60,
            "args": {"Input Dims": [[2, 8, 5], [], [], [], [], [], [], []], "External id": 3}
          },
          {
            "ph": "X", "cat": "Operator", 
            "name": "aten::nll_loss_backward", "pid": 13721, "tid": "456",
            "ts": 340, "dur": 70,
            "args": {"Input Dims": [[], [32, 1000], [32], [], [], [], []], "External id": 4}
          },
          {
            "ph": "X", "cat": "Operator", 
            "name": "ProfilerStep#1", "pid": 13721, "tid": "123",
            "ts": 50, "dur": 400,
            "args": {"Input Dims": [], "External id": 1}
          },
          {
            "ph": "X", "cat": "Memcpy", 
            "name": "Memcpy HtoD (Pageable -> Device)", "pid": 0, "tid": "stream 7",
            "ts": 405, "dur": 10,
            "args": {"stream": 7, "correlation": 334, "external id": 4}
          },
          {
            "ph": "X", "cat": "Runtime", 
            "name": "cudaMemcpyAsync", "pid": 13721, "tid": "456",
            "ts": 360, "dur": 20,
            "args": {"correlation": 334, "external id": 4}
          },
          {
            "ph": "X", "cat": "Memset", 
            "name": "Memset (Device)", "pid": 0, "tid": "stream 7",
            "ts": 420, "dur": 5,
            "args": {"stream": 7, "correlation": 40344, "external id": 4}
          },         
          {
            "ph": "X", "cat": "Runtime", 
            "name": "cudaMemsetAsync", "pid": 13721, "tid": "456",
            "ts": 390, "dur": 10,
            "args": {"correlation": 40344, "external id": 4}
          },          
          {
            "ph": "X", "cat": "Kernel", 
            "name": "void cunn_ClassNLLCriterion_updateGradInput_kernel<float>", "pid": 0, "tid": "stream 7",
            "ts": 430, "dur": 15,
            "args": {"correlation": 40348, "external id": 4, "device": 0}
          },
          {
            "ph": "X", "cat": "Runtime", 
            "name": "cudaLaunchKernel", "pid": 13721, "tid": "456",
            "ts": 405, "dur": 5,
            "args": {"correlation": 40348, "external id": 4}
          }]
        """
        profile = parse_json_trace(json_content)
        profile.process()

        self.assertTrue(profile.has_runtime)
        self.assertTrue(profile.has_kernel)
        self.assertTrue(profile.has_memcpy_or_memset)
        step = profile.steps_costs[0]
        self.assertEqual(step.costs[ProfileRole.Kernel], 15)
        self.assertEqual(step.costs[ProfileRole.Memcpy], 10)
        self.assertEqual(step.costs[ProfileRole.Memset], 5)
        self.assertEqual(step.costs[ProfileRole.Runtime], 30)
        self.assertEqual(step.costs[ProfileRole.DataLoader], 180)
        self.assertEqual(step.costs[ProfileRole.CpuOp], 35)
        self.assertEqual(step.costs[ProfileRole.Other], 125)

        self.assertEqual(len(profile.op_list_groupby_name), 2)
        self.assertEqual(len(profile.op_list_groupby_name_input), 2)

        def test_op_list(op_list):
            op_count = 0
            for op_agg in op_list:
                if op_agg.name == "aten::to":
                    op_count += 1
                    self.assertEqual(op_agg.input_shape,
                                     "[[2, 8, 5], [], [], [], [], [], [], []]")
                    self.assertEqual(op_agg.calls, 1)
                    self.assertEqual(op_agg.host_duration, 60)
                    self.assertEqual(op_agg.device_duration, 0)
                    self.assertEqual(op_agg.self_host_duration, 60)
                    self.assertEqual(op_agg.self_device_duration, 0)
                if op_agg.name == "aten::nll_loss_backward":
                    op_count += 1
                    self.assertEqual(op_agg.input_shape,
                                     "[[], [32, 1000], [32], [], [], [], []]")
                    self.assertEqual(op_agg.calls, 1)
                    self.assertEqual(op_agg.host_duration, 70)
                    self.assertEqual(op_agg.device_duration, 30)
                    self.assertEqual(
                        op_agg.self_host_duration, 70 - 20 - 10 - 5)
                    self.assertEqual(op_agg.self_device_duration, 30)
            self.assertEqual(op_count, 2)

        test_op_list(profile.op_list_groupby_name)
        test_op_list(profile.op_list_groupby_name_input)

        self.assertEqual(len(profile.kernel_list_groupby_name_op), 1)
        self.assertEqual(profile.kernel_stat.shape[0], 1)
        self.assertEqual(profile.kernel_list_groupby_name_op[0].name,
                         "void cunn_ClassNLLCriterion_updateGradInput_kernel<float>")
        self.assertEqual(
            profile.kernel_list_groupby_name_op[0].op_name, "aten::nll_loss_backward")
        self.assertEqual(profile.kernel_list_groupby_name_op[0].calls, 1)
        self.assertEqual(
            profile.kernel_list_groupby_name_op[0].total_duration, 15)
        self.assertEqual(
            profile.kernel_list_groupby_name_op[0].min_duration, 15)
        self.assertEqual(
            profile.kernel_list_groupby_name_op[0].max_duration, 15)
        self.assertEqual(profile.kernel_stat.iloc[0]["count"], 1)
        self.assertEqual(profile.kernel_stat.iloc[0]["sum"], 15)
        self.assertEqual(profile.kernel_stat.iloc[0]["mean"], 15)
        self.assertEqual(profile.kernel_stat.iloc[0]["min"], 15)
        self.assertEqual(profile.kernel_stat.iloc[0]["max"], 15)

    # Test using external_id to build relationship between Operator and Runtime.
    # Use external_id to build correlation with its father OperatorNode or ProfilerStepNode.
    # Because in the case when RuntimeNode has duration 0 and starts at same time as a OperatorNode,
    # just use interval containing relationship can't tell it is child or brother of the OperatorNode.
    def test_external_id(self):
        json_content = """
          [{
            "ph": "X", "cat": "Operator", 
            "name": "aten::mat_mul", "pid": 13721, "tid": "456",
            "ts": 100, "dur": 100,
            "args": {"Input Dims": [], "External id": 2}
          },
          {
            "ph": "X", "cat": "Operator", 
            "name": "aten::mm", "pid": 13721, "tid": "456",
            "ts": 120, "dur": 70,
            "args": {"Input Dims": [], "External id": 4}
          },
          {
            "ph": "X", "cat": "Kernel", 
            "name": "void cunn_ClassNLLCriterion_updateGradInput_kernel<float>", "pid": 0, "tid": "stream 7",
            "ts": 130, "dur": 5,
            "args": {"correlation": 334, "external id": 4, "device": 0}
          },
          {
            "ph": "X", "cat": "Runtime", 
            "name": "cudaLaunchKernel", "pid": 13721, "tid": "456",
            "ts": 120, "dur": 0,
            "args": {"correlation": 334, "external id": 4}
          },
          {
            "ph": "X", "cat": "Kernel", 
            "name": "void cunn_ClassNLLCriterion_updateGradInput_kernel<float>", "pid": 0, "tid": "stream 7",
            "ts": 130, "dur": 6,
            "args": {"correlation": 335, "external id": 2, "device": 0}
          },
          {
            "ph": "X", "cat": "Runtime", 
            "name": "cudaLaunchKernel", "pid": 13721, "tid": "456",
            "ts": 120, "dur": 0,
            "args": {"correlation": 335, "external id": 2}
          },
          {
            "ph": "X", "cat": "Kernel", 
            "name": "void cunn_ClassNLLCriterion_updateGradInput_kernel<float>", "pid": 0, "tid": "stream 7",
            "ts": 130, "dur": 7,
            "args": {"correlation": 336, "external id": 4, "device": 0}
          },
          {
            "ph": "X", "cat": "Runtime", 
            "name": "cudaLaunchKernel", "pid": 13721, "tid": "456",
            "ts": 190, "dur": 0,
            "args": {"correlation": 336, "external id": 4}
          },
          {
            "ph": "X", "cat": "Kernel", 
            "name": "void cunn_ClassNLLCriterion_updateGradInput_kernel<float>", "pid": 0, "tid": "stream 7",
            "ts": 130, "dur": 8,
            "args": {"correlation": 337, "external id": 2, "device": 0}
          },
          {
            "ph": "X", "cat": "Runtime", 
            "name": "cudaLaunchKernel", "pid": 13721, "tid": "456",
            "ts": 190, "dur": 0,
            "args": {"correlation": 337, "external id": 2}
          }]
        """
        profile = parse_json_trace(json_content)
        profile.process()

        op_count = 0
        for op_agg in profile.op_list_groupby_name:
            if op_agg.name == "aten::mat_mul":
                op_count += 1
                self.assertEqual(op_agg.device_duration, 5 + 6 + 7 + 8)
                self.assertEqual(op_agg.self_device_duration, 6 + 8)
            if op_agg.name == "aten::mm":
                op_count += 1
                self.assertEqual(op_agg.device_duration, 5 + 7)
                self.assertEqual(op_agg.self_device_duration, 5 + 7)
        self.assertEqual(op_count, 2)

    # Test operator's father-child relationship when they have same start time or end time.
    def test_operator_relation(self):
        # 2 events with same start time.
        json_content = """
          [{
            "ph": "X", "cat": "Operator", 
            "name": "aten::mat_mul", "pid": 13721, "tid": "456",
            "ts": 100, "dur": 100,
            "args": {"Input Dims": [], "External id": 2}
          },
          {
            "ph": "X", "cat": "Operator", 
            "name": "aten::mm", "pid": 13721, "tid": "456",
            "ts": 100, "dur": 70,
            "args": {"Input Dims": [], "External id": 4}
          }]
        """
        profile = parse_json_trace(json_content)
        profile.process()
        op_count = 0
        for op_agg in profile.op_list_groupby_name:
            if op_agg.name == "aten::mat_mul":
                op_count += 1
                self.assertEqual(op_agg.self_host_duration, 100 - 70)
            if op_agg.name == "aten::mm":
                op_count += 1
                self.assertEqual(op_agg.self_host_duration, 70)
        self.assertEqual(op_count, 2)

        # 2 events with same end time.
        json_content = """
          [{
            "ph": "X", "cat": "Operator", 
            "name": "aten::mat_mul", "pid": 13721, "tid": "456",
            "ts": 100, "dur": 100,
            "args": {"Input Dims": [], "External id": 2}
          },
          {
            "ph": "X", "cat": "Operator", 
            "name": "aten::mm", "pid": 13721, "tid": "456",
            "ts": 130, "dur": 70,
            "args": {"Input Dims": [], "External id": 4}
          }]
        """
        profile = parse_json_trace(json_content)
        profile.process()
        op_count = 0
        for op_agg in profile.op_list_groupby_name:
            if op_agg.name == "aten::mat_mul":
                op_count += 1
                self.assertEqual(op_agg.self_host_duration, 100 - 70)
            if op_agg.name == "aten::mm":
                op_count += 1
                self.assertEqual(op_agg.self_host_duration, 70)
        self.assertEqual(op_count, 2)

    # Test multiple father-child operators with same name.
    # In this case, all the operators except the top operator should be removed,
    # and all runtime/kernels belong to the children operators should be attached to the only kept one.
    # This behavior is to keep consistent with _remove_dup_nodes in torch/autograd/profiler.py.
    def test_remove_dup_nodes(self):
        json_content = """
          [{
            "ph": "X", "cat": "Operator", 
            "name": "aten::mm", "pid": 13721, "tid": "456",
            "ts": 100, "dur": 100,
            "args": {"Input Dims": [], "External id": 2}
          },
          {
            "ph": "X", "cat": "Operator", 
            "name": "aten::mm", "pid": 13721, "tid": "456",
            "ts": 110, "dur": 80,
            "args": {"Input Dims": [], "External id": 3}
          },
          {
            "ph": "X", "cat": "Operator", 
            "name": "aten::mm", "pid": 13721, "tid": "456",
            "ts": 120, "dur": 60,
            "args": {"Input Dims": [], "External id": 4}
          },
          {
            "ph": "X", "cat": "Runtime", 
            "name": "cudaLaunchKernel", "pid": 13721, "tid": "456",
            "ts": 130, "dur": 20,
            "args": {"correlation": 335, "external id": 4}
          },
          {
            "ph": "X", "cat": "Kernel", 
            "name": "void gemmSN_TN_kernel_64addr", "pid": 0, "tid": "stream 7",
            "ts": 220, "dur": 8,
            "args": {"correlation": 335, "external id": 4, "device": 0}
          }]
        """
        profile = parse_json_trace(json_content)
        profile.process()
        self.assertEqual(len(profile.op_list_groupby_name), 1)
        self.assertEqual(
            profile.op_list_groupby_name[0].self_device_duration, 8)

    # Test Runtime with "external id" 0.
    # This kind of Runtime should not be attached to any operator,
    # and should be included in accumulating device time.
    def test_top_level_runtime(self):
        # This operator is different thread with the runtime.
        json_content = """
          [{
            "ph": "X", "cat": "Operator", 
            "name": "aten::mm", "pid": 13721, "tid": "123",
            "ts": 100, "dur": 100,
            "args": {"Input Dims": [], "External id": 2}
          },
          {
            "ph": "X", "cat": "Runtime", 
            "name": "cudaLaunchKernel", "pid": 13721, "tid": "456",
            "ts": 130, "dur": 20,
            "args": {"correlation": 335, "external id": 0}
          },
          {
            "ph": "X", "cat": "Kernel", 
            "name": "void gemmSN_TN_kernel_64addr", "pid": 0, "tid": "stream 7",
            "ts": 220, "dur": 8,
            "args": {"correlation": 335, "external id": 0, "device": 0}
          }]
        """
        profile = parse_json_trace(json_content)
        profile.process()
        self.assertEqual(profile.op_list_groupby_name[0].device_duration, 0)
        self.assertEqual(
            profile.op_list_groupby_name[0].self_device_duration, 0)
        self.assertEqual(profile.kernel_stat.iloc[0]["count"], 1)

    # Test Runtime directly called in ProfilerStep, not inside any operator.
    def test_runtime_called_by_profilerstep(self):
        json_content = """
          [{
            "ph": "X", "cat": "Operator", 
            "name": "ProfilerStep#1", "pid": 13721, "tid": "456",
            "ts": 100, "dur": 300,
            "args": {"Input Dims": [], "External id": 2}
          },
          {
            "ph": "X", "cat": "Runtime", 
            "name": "cudaLaunchKernel", "pid": 13721, "tid": "456",
            "ts": 130, "dur": 20,
            "args": {"correlation": 335, "external id": 2}
          },
          {
            "ph": "X", "cat": "Kernel", 
            "name": "void gemmSN_TN_kernel_64addr", "pid": 0, "tid": "stream 7",
            "ts": 220, "dur": 8,
            "args": {"correlation": 335, "external id": 2, "device": 0}
          }]
        """
        profile = parse_json_trace(json_content)
        profile.process()
        step = profile.steps_costs[0]
        self.assertEqual(step.costs[ProfileRole.Kernel], 8)
        self.assertEqual(step.costs[ProfileRole.Runtime], 20)
        self.assertEqual(step.costs[ProfileRole.CpuOp], 0)
        self.assertEqual(step.costs[ProfileRole.Other], 300 - 8 - 20)
        # ProfilerStep is not regarded as an operator.
        self.assertEqual(len(profile.op_list_groupby_name), 0)
        self.assertEqual(len(profile.op_list_groupby_name_input), 0)
        self.assertEqual(profile.kernel_stat.iloc[0]["count"], 1)
        self.assertEqual(len(profile.kernel_list_groupby_name_op), 1)

    # Test one Runtime lauch more than one Kernels.
    # Sometimes such as running Bert using DataParallel mode(1 process, 2GPUs),
    # one runtime such as cudaLaunchCooperativeKernelMultiDevice could trigger more than one kernel,
    # each Kernel runs at a seperate GPU card.
    def test_runtime_launch_multipe_kernels(self):
        json_content = """
          [{
            "ph": "X", "cat": "Operator", 
            "name": "Broadcast", "pid": 13721, "tid": "456",
            "ts": 100, "dur": 300,
            "args": {"Input Dims": [], "External id": 2}
          },
          {
            "ph": "X", "cat": "Runtime", 
            "name": "cudaLaunchCooperativeKernelMultiDevice", "pid": 13721, "tid": "456",
            "ts": 130, "dur": 20,
            "args": {"correlation": 335, "external id": 2}
          },
          {
            "ph": "X", "cat": "Kernel", 
            "name": "ncclBroadcastRingLLKernel_copy_i8(ncclColl)", "pid": 0, "tid": "stream 13",
            "ts": 160, "dur": 120318,
            "args": {"device": 0, "context": 1, "stream": 13,
                     "correlation": 335, "external id": 2, "device": 0}
          },
          {
            "ph": "X", "cat": "Kernel", 
            "name": "ncclBroadcastRingLLKernel_copy_i8(ncclColl)", "pid": 0, "tid": "stream 22",
            "ts": 170, "dur": 132800,
            "args": {"device": 0, "context": 2, "stream": 22,
                     "correlation": 335, "external id": 2}
          }]
        """
        profile = parse_json_trace(json_content)
        profile.process()
        self.assertEqual(
            profile.op_list_groupby_name[0].device_duration, 120318 + 132800)
        self.assertEqual(profile.kernel_stat.iloc[0]["count"], 2)
        self.assertEqual(len(profile.kernel_list_groupby_name_op), 1)

    # Test when there is no ProfilerStep#.
    def test_no_profilerstep(self):
        json_content = """
          [{
            "ph": "X", "cat": "Operator", 
            "name": "aten::to", "pid": 13721, "tid": "123",
            "ts": 100, "dur": 60,
            "args": {"Input Dims": [[2, 8, 5], [], [], [], [], [], [], []], "External id": 3}
          },
          {
            "ph": "X", "cat": "Operator", 
            "name": "aten::nll_loss_backward", "pid": 13721, "tid": "456",
            "ts": 300, "dur": 70,
            "args": {"Input Dims": [[], [32, 1000], [32], [], [], [], []], "External id": 4}
          },    
          {
            "ph": "X", "cat": "Kernel", 
            "name": "void cunn_ClassNLLCriterion_updateGradInput_kernel<float>", "pid": 0, "tid": "stream 7",
            "ts": 320, "dur": 100,
            "args": {"correlation": 40348, "external id": 4, "device": 0}
          },
          {
            "ph": "X", "cat": "Runtime", 
            "name": "cudaLaunchKernel", "pid": 13721, "tid": "456",
            "ts": 310, "dur": 20,
            "args": {"correlation": 40348, "external id": 4}
          }]
        """
        profile = parse_json_trace(json_content)
        profile.process()

        self.assertTrue(profile.has_runtime)
        self.assertTrue(profile.has_kernel)
        self.assertTrue(not profile.has_memcpy_or_memset)
        self.assertEqual(len(profile.steps_costs), 1)
        step = profile.steps_costs[0]

        self.assertEqual(step.costs[ProfileRole.Kernel], 100)
        self.assertEqual(step.costs[ProfileRole.Memcpy], 0)
        self.assertEqual(step.costs[ProfileRole.Memset], 0)
        self.assertEqual(step.costs[ProfileRole.Runtime], 320 - 310)
        self.assertEqual(step.costs[ProfileRole.DataLoader], 0)
        self.assertEqual(step.costs[ProfileRole.CpuOp], 60 + (310 - 300))
        # If no ProfilerStep, all events will be regarded as a step.
        self.assertEqual(step.costs[ProfileRole.Other], 300 - (100 + 60))
        self.assertEqual(step.costs[ProfileRole.Total], (320 + 100) - 100)
        self.assertEqual(len(profile.op_list_groupby_name), 2)
        self.assertEqual(len(profile.op_list_groupby_name_input), 2)
        self.assertEqual(profile.kernel_stat.iloc[0]["count"], 1)
        self.assertEqual(len(profile.kernel_list_groupby_name_op), 1)

        def test_op_list(op_list):
            op_count = 0
            for op_agg in op_list:
                if op_agg.name == "aten::to":
                    op_count += 1
                    self.assertEqual(op_agg.input_shape,
                                     "[[2, 8, 5], [], [], [], [], [], [], []]")
                    self.assertEqual(op_agg.calls, 1)
                    self.assertEqual(op_agg.host_duration, 60)
                    self.assertEqual(op_agg.device_duration, 0)
                    self.assertEqual(op_agg.self_host_duration, 60)
                    self.assertEqual(op_agg.self_device_duration, 0)
                if op_agg.name == "aten::nll_loss_backward":
                    op_count += 1
                    self.assertEqual(op_agg.input_shape,
                                     "[[], [32, 1000], [32], [], [], [], []]")
                    self.assertEqual(op_agg.calls, 1)
                    self.assertEqual(op_agg.host_duration, 70)
                    self.assertEqual(op_agg.device_duration, 100)
                    self.assertEqual(op_agg.self_host_duration, 70 - 20)
                    self.assertEqual(op_agg.self_device_duration, 100)
            self.assertEqual(op_count, 2)

        test_op_list(profile.op_list_groupby_name)
        test_op_list(profile.op_list_groupby_name_input)

        self.assertEqual(profile.kernel_list_groupby_name_op[0].name,
                         "void cunn_ClassNLLCriterion_updateGradInput_kernel<float>")
        self.assertEqual(
            profile.kernel_list_groupby_name_op[0].op_name, "aten::nll_loss_backward")
        self.assertEqual(profile.kernel_list_groupby_name_op[0].calls, 1)
        self.assertEqual(
            profile.kernel_list_groupby_name_op[0].total_duration, 100)
        self.assertEqual(
            profile.kernel_list_groupby_name_op[0].min_duration, 100)
        self.assertEqual(
            profile.kernel_list_groupby_name_op[0].max_duration, 100)
        self.assertEqual(profile.kernel_stat.iloc[0]["count"], 1)
        self.assertEqual(profile.kernel_stat.iloc[0]["sum"], 100)
        self.assertEqual(profile.kernel_stat.iloc[0]["mean"], 100)
        self.assertEqual(profile.kernel_stat.iloc[0]["min"], 100)
        self.assertEqual(profile.kernel_stat.iloc[0]["max"], 100)

    # 2 steps without overlap with each other.
    def test_multiple_profilersteps_no_overlap(self):
        json_content = """
          [{
            "ph": "X", "cat": "Operator", 
            "name": "ProfilerStep#1", "pid": 13721, "tid": "123",
            "ts": 100, "dur": 200,
            "args": {"Input Dims": [], "External id": 1}
          },
          {
            "ph": "X", "cat": "Operator", 
            "name": "aten::to", "pid": 13721, "tid": "123",
            "ts": 200, "dur": 60,
            "args": {"Input Dims": [[2, 8, 5], [], [], [], [], [], [], []], "External id": 2}
          },
          {
            "ph": "X", "cat": "Operator", 
            "name": "ProfilerStep#2", "pid": 13721, "tid": "123",
            "ts": 350, "dur": 150,
            "args": {"Input Dims": [], "External id": 3}
          },
          {
            "ph": "X", "cat": "Operator", 
            "name": "aten::mm", "pid": 13721, "tid": "123",
            "ts": 360, "dur": 50,
            "args": {"Input Dims": [], "External id": 4}
          },              
          {
            "ph": "X", "cat": "Memcpy", 
            "name": "Memcpy HtoD (Pageable -> Device)", "pid": 0, "tid": "stream 7",
            "ts": 280, "dur": 40,
            "args": {"stream": 7, "correlation": 334, "external id": 2}
          },
          {
            "ph": "X", "cat": "Runtime", 
            "name": "cudaMemcpyAsync", "pid": 13721, "tid": "123",
            "ts": 250, "dur": 5,
            "args": {"correlation": 334, "external id": 2}
          },          
          {
            "ph": "X", "cat": "Kernel", 
            "name": "void cunn_ClassNLLCriterion_updateGradInput_kernel<float>", "pid": 0, "tid": "stream 7",
            "ts": 410, "dur": 200,
            "args": {"correlation": 40348, "external id": 4, "device": 0}
          },
          {
            "ph": "X", "cat": "Runtime", 
            "name": "cudaLaunchKernel", "pid": 13721, "tid": "123",
            "ts": 400, "dur": 5,
            "args": {"correlation": 40348, "external id": 4}
          }]
        """
        profile = parse_json_trace(json_content)
        profile.process()

        self.assertTrue(profile.has_runtime)
        self.assertTrue(profile.has_kernel)
        self.assertTrue(profile.has_memcpy_or_memset)
        self.assertEqual(len(profile.steps_costs), 2)
        step = profile.steps_costs[0]
        self.assertEqual(step.costs[ProfileRole.Kernel], 0)
        self.assertEqual(step.costs[ProfileRole.Memcpy], 40)
        self.assertEqual(step.costs[ProfileRole.Memset], 0)
        self.assertEqual(step.costs[ProfileRole.Runtime], 5)
        self.assertEqual(step.costs[ProfileRole.DataLoader], 0)
        self.assertEqual(step.costs[ProfileRole.CpuOp], 60 - 5)
        self.assertEqual(step.costs[ProfileRole.Other], 200 - 60 - 20)
        # Device side takes effect.
        self.assertEqual(step.costs[ProfileRole.Total], 320 - 100)
        step = profile.steps_costs[1]
        self.assertEqual(step.costs[ProfileRole.Kernel], 200)
        self.assertEqual(step.costs[ProfileRole.Memcpy], 0)
        self.assertEqual(step.costs[ProfileRole.Memset], 0)
        self.assertEqual(step.costs[ProfileRole.Runtime], 5)
        self.assertEqual(step.costs[ProfileRole.DataLoader], 0)
        self.assertEqual(step.costs[ProfileRole.CpuOp], 50 - 5)
        self.assertEqual(step.costs[ProfileRole.Other], 360 - 350)
        # Device side takes effect.
        self.assertEqual(step.costs[ProfileRole.Total], 610 - 350)
        self.assertEqual(
            profile.avg_costs.costs[ProfileRole.Total], ((320 - 100) + (610 - 350)) / 2)

        self.assertEqual(len(profile.op_list_groupby_name), 2)
        self.assertEqual(len(profile.op_list_groupby_name_input), 2)

        def test_op_list(op_list):
            op_count = 0
            for op_agg in op_list:
                if op_agg.name == "aten::to":
                    op_count += 1
                    self.assertEqual(op_agg.input_shape,
                                     "[[2, 8, 5], [], [], [], [], [], [], []]")
                    self.assertEqual(op_agg.calls, 1)
                    self.assertEqual(op_agg.host_duration, 60)
                    self.assertEqual(op_agg.device_duration, 40)
                    self.assertEqual(op_agg.self_host_duration, 60 - 5)
                    self.assertEqual(op_agg.self_device_duration, 40)
                if op_agg.name == "aten::mm":
                    op_count += 1
                    self.assertEqual(op_agg.input_shape, "[]")
                    self.assertEqual(op_agg.calls, 1)
                    self.assertEqual(op_agg.host_duration, 50)
                    self.assertEqual(op_agg.device_duration, 200)
                    self.assertEqual(op_agg.self_host_duration, 50 - 5)
                    self.assertEqual(op_agg.self_device_duration, 200)
            self.assertEqual(op_count, 2)

        test_op_list(profile.op_list_groupby_name)
        test_op_list(profile.op_list_groupby_name_input)

        self.assertEqual(len(profile.kernel_list_groupby_name_op), 1)
        self.assertEqual(profile.kernel_stat.shape[0], 1)
        self.assertEqual(profile.kernel_list_groupby_name_op[0].name,
                         "void cunn_ClassNLLCriterion_updateGradInput_kernel<float>")
        self.assertEqual(
            profile.kernel_list_groupby_name_op[0].op_name, "aten::mm")
        self.assertEqual(profile.kernel_list_groupby_name_op[0].calls, 1)
        self.assertEqual(
            profile.kernel_list_groupby_name_op[0].total_duration, 200)
        self.assertEqual(
            profile.kernel_list_groupby_name_op[0].min_duration, 200)
        self.assertEqual(
            profile.kernel_list_groupby_name_op[0].max_duration, 200)
        self.assertEqual(profile.kernel_stat.iloc[0]["count"], 1)
        self.assertEqual(profile.kernel_stat.iloc[0]["sum"], 200)
        self.assertEqual(profile.kernel_stat.iloc[0]["mean"], 200)
        self.assertEqual(profile.kernel_stat.iloc[0]["min"], 200)
        self.assertEqual(profile.kernel_stat.iloc[0]["max"], 200)

    # Test self time and total time on operator with nested operator.
    def test_self_time(self):
        def test_external_id(self):
            json_content = """
              [{
                "ph": "X", "cat": "Operator", 
                "name": "aten::mat_mul", "pid": 13721, "tid": "456",
                "ts": 100, "dur": 100,
                "args": {"Input Dims": [], "External id": 2}
              },
              {
                "ph": "X", "cat": "Operator", 
                "name": "aten::mm", "pid": 13721, "tid": "456",
                "ts": 120, "dur": 40,
                "args": {"Input Dims": [], "External id": 4}
              },
              {
                "ph": "X", "cat": "Kernel", 
                "name": "void cunn_ClassNLLCriterion_updateGradInput_kernel<float>", "pid": 0, "tid": "stream 7",
                "ts": 155, "dur": 20,
                "args": {"correlation": 334, "external id": 4, "device": 0}
              },
              {
                "ph": "X", "cat": "Runtime", 
                "name": "cudaLaunchKernel", "pid": 13721, "tid": "456",
                "ts": 150, "dur": 10,
                "args": {"correlation": 334, "external id": 4}
              },
              {
                "ph": "X", "cat": "Kernel", 
                "name": "void cunn_ClassNLLCriterion_updateGradInput_kernel<float>", "pid": 0, "tid": "stream 7",
                "ts": 210, "dur": 16,
                "args": {"correlation": 335, "external id": 2, "device": 0}
              },
              {
                "ph": "X", "cat": "Runtime", 
                "name": "cudaLaunchKernel", "pid": 13721, "tid": "456",
                "ts": 170, "dur": 25,
                "args": {"correlation": 335, "external id": 2}
              }]
            """
            profile = parse_json_trace(json_content)
            profile.process()

            op_count = 0
            for op_agg in profile.op_list_groupby_name:
                if op_agg.name == "aten::mat_mul":
                    op_count += 1
                    self.assertEqual(op_agg.host_duration, 100)
                    self.assertEqual(op_agg.device_duration, 20 + 16)
                    self.assertEqual(op_agg.self_host_duration, 100 - 40)
                    self.assertEqual(op_agg.self_device_duration, 16)
                if op_agg.name == "aten::mm":
                    op_count += 1
                    self.assertEqual(op_agg.host_duration, 40)
                    self.assertEqual(op_agg.device_duration, 20)
                    self.assertEqual(op_agg.self_host_duration, 40)
                    self.assertEqual(op_agg.self_device_duration, 20)
            self.assertEqual(op_count, 2)

    # 2 steps with overlap with each other.
    def test_multiple_profilersteps_with_overlap(self):
        # The kernel with "correlation" as 123 is launched by previous step,
        # its end time is bigger than "ProfilerStep#1"'s start time,
        # so it is regarded as beginning of "ProfilerStep#1".
        # The memcpy with "correlation" as 334 is launched by "ProfilerStep#1",
        # its end time is bigger than "ProfilerStep#2"'s start time,
        # so it is regarded as beginning of "ProfilerStep#2".
        json_content = """
          [{
            "ph": "X", "cat": "Operator", 
            "name": "ProfilerStep#1", "pid": 13721, "tid": "123",
            "ts": 100, "dur": 200,
            "args": {"Input Dims": [], "External id": 1}
          },
          {
            "ph": "X", "cat": "Operator", 
            "name": "aten::to", "pid": 13721, "tid": "123",
            "ts": 200, "dur": 60,
            "args": {"Input Dims": [[2, 8, 5], [], [], [], [], [], [], []], "External id": 2}
          },
          {
            "ph": "X", "cat": "Operator", 
            "name": "ProfilerStep#2", "pid": 13721, "tid": "123",
            "ts": 350, "dur": 150,
            "args": {"Input Dims": [], "External id": 3}
          },
          {
            "ph": "X", "cat": "Operator", 
            "name": "aten::mm", "pid": 13721, "tid": "123",
            "ts": 360, "dur": 50,
            "args": {"Input Dims": [], "External id": 4}
          },
          {
            "ph": "X", "cat": "Kernel", 
            "name": "void cunn_ClassNLLCriterion_updateGradInput_kernel<float>", "pid": 0, "tid": "stream 7",
            "ts": 150, "dur": 90,
            "args": {"correlation": 123, "external id": 0, "device": 0}
          },              
          {
            "ph": "X", "cat": "Memcpy", 
            "name": "Memcpy HtoD (Pageable -> Device)", "pid": 0, "tid": "stream 7",
            "ts": 280, "dur": 100,
            "args": {"stream": 7, "correlation": 334, "external id": 2}
          },
          {
            "ph": "X", "cat": "Runtime", 
            "name": "cudaMemcpyAsync", "pid": 13721, "tid": "123",
            "ts": 250, "dur": 5,
            "args": {"correlation": 334, "external id": 2}
          },          
          {
            "ph": "X", "cat": "Kernel", 
            "name": "void cunn_ClassNLLCriterion_updateGradInput_kernel<float>", "pid": 0, "tid": "stream 7",
            "ts": 410, "dur": 200,
            "args": {"correlation": 40348, "external id": 4, "device": 0}
          },
          {
            "ph": "X", "cat": "Runtime", 
            "name": "cudaLaunchKernel", "pid": 13721, "tid": "123",
            "ts": 400, "dur": 5,
            "args": {"correlation": 40348, "external id": 4}
          }]
        """
        profile = parse_json_trace(json_content)
        profile.process()

        self.assertTrue(profile.has_runtime)
        self.assertTrue(profile.has_kernel)
        self.assertTrue(profile.has_memcpy_or_memset)
        self.assertEqual(len(profile.steps_costs), 2)
        step = profile.steps_costs[0]
        self.assertEqual(step.costs[ProfileRole.Kernel], 0)
        self.assertEqual(step.costs[ProfileRole.Memcpy], 100)
        self.assertEqual(step.costs[ProfileRole.Memset], 0)
        self.assertEqual(step.costs[ProfileRole.Runtime], 5)
        self.assertEqual(step.costs[ProfileRole.DataLoader], 0)
        self.assertEqual(step.costs[ProfileRole.CpuOp],
                         (200 + 60) - (150 + 90) - 5)
        self.assertEqual(step.costs[ProfileRole.Other], 280 - (200 + 60))
        # Device side takes effect.
        self.assertEqual(step.costs[ProfileRole.Total],
                         (280 + 100) - (150 + 90))
        step = profile.steps_costs[1]
        self.assertEqual(step.costs[ProfileRole.Kernel], 200)
        self.assertEqual(step.costs[ProfileRole.Memcpy], 0)
        self.assertEqual(step.costs[ProfileRole.Memset], 0)
        self.assertEqual(step.costs[ProfileRole.Runtime], 5)
        self.assertEqual(step.costs[ProfileRole.DataLoader], 0)
        self.assertEqual(step.costs[ProfileRole.CpuOp],
                         (280 + 100) - 360 + (410 - 405))
        self.assertEqual(step.costs[ProfileRole.Other], 0)
        # Device side takes effect.
        self.assertEqual(step.costs[ProfileRole.Total], 610 - (280 + 100))

    # Test whether step time is calculated correctly when the last 2 steps have no kernels launched.
    def test_last_steps_no_kernel(self):
        json_content = """
          [{
            "ph": "X", "cat": "Operator",
            "name": "ProfilerStep#1", "pid": 13721, "tid": "123",
            "ts": 100, "dur": 200,
            "args": {"Input Dims": [], "External id": 1}
          },
          {
            "ph": "X", "cat": "Operator",
            "name": "aten::to", "pid": 13721, "tid": "123",
            "ts": 120, "dur": 10,
            "args": {"Input Dims": [[2, 8, 5], [], [], [], [], [], [], []], "External id": 2}
          },
          {
            "ph": "X", "cat": "Operator",
            "name": "ProfilerStep#2", "pid": 13721, "tid": "123",
            "ts": 300, "dur": 100,
            "args": {"Input Dims": [], "External id": 3}
          },
          {
            "ph": "X", "cat": "Operator",
            "name": "ProfilerStep#3", "pid": 13721, "tid": "123",
            "ts": 400, "dur": 50,
            "args": {"Input Dims": [], "External id": 4}
          },
          {
            "ph": "X", "cat": "Kernel",
            "name": "void cunn_ClassNLLCriterion_updateGradInput_kernel<float>", "pid": 0, "tid": "stream 7",
            "ts": 90, "dur": 20,
            "args": {"correlation": 123, "external id": 0, "device": 0}
          },
          {
            "ph": "X", "cat": "Runtime",
            "name": "cudaMemcpyAsync", "pid": 13721, "tid": "123",
            "ts": 125, "dur": 5,
            "args": {"correlation": 334, "external id": 2}
          },
          {
            "ph": "X", "cat": "Kernel",
            "name": "void cunn_ClassNLLCriterion_updateGradInput_kernel<float>", "pid": 0, "tid": "stream 7",
            "ts": 150, "dur": 180,
            "args": {"correlation": 334, "external id": 2, "device": 0}
          }]
        """
        profile = parse_json_trace(json_content)
        profile.process()

        # The last 2 steps without kernels are removed from overall view.
        self.assertEqual(len(profile.steps_costs), 1)
        step = profile.steps_costs[0]
        self.assertEqual(
            step.costs[ProfileRole.Total], (150 + 180) - (90 + 20))

    def test_pure_cpu(self):
        json_content = """
          [{
            "ph": "X", "cat": "Operator",
            "name": "ProfilerStep#1", "pid": 13721, "tid": "123",
            "ts": 100, "dur": 200,
            "args": {"Input Dims": [], "External id": 1}
          },
          {
            "ph": "X", "cat": "Operator",
            "name": "aten::to", "pid": 13721, "tid": "123",
            "ts": 120, "dur": 10,
            "args": {"Input Dims": [[2, 8, 5], [], [], [], [], [], [], []], "External id": 2}
          },
          {
            "ph": "X", "cat": "Operator",
            "name": "ProfilerStep#2", "pid": 13721, "tid": "123",
            "ts": 300, "dur": 100,
            "args": {"Input Dims": [], "External id": 3}
          },
          {
            "ph": "X", "cat": "Operator",
            "name": "aten::mm", "pid": 13721, "tid": "123",
            "ts": 350, "dur": 40,
            "args": {"Input Dims": [], "External id": 4}
          }]
        """
        profile = parse_json_trace(json_content)
        profile.process()

        self.assertEqual(len(profile.steps_costs), 2)
        step = profile.steps_costs[0]
        self.assertEqual(step.costs[ProfileRole.Kernel], 0)
        self.assertEqual(step.costs[ProfileRole.Memcpy], 0)
        self.assertEqual(step.costs[ProfileRole.Memset], 0)
        self.assertEqual(step.costs[ProfileRole.Runtime], 0)
        self.assertEqual(step.costs[ProfileRole.DataLoader], 0)
        self.assertEqual(step.costs[ProfileRole.CpuOp], 10)
        self.assertEqual(step.costs[ProfileRole.Other], 200 - 10)
        self.assertEqual(step.costs[ProfileRole.Total], 200)
        step = profile.steps_costs[1]
        self.assertEqual(step.costs[ProfileRole.Kernel], 0)
        self.assertEqual(step.costs[ProfileRole.Memcpy], 0)
        self.assertEqual(step.costs[ProfileRole.Memset], 0)
        self.assertEqual(step.costs[ProfileRole.Runtime], 0)
        self.assertEqual(step.costs[ProfileRole.DataLoader], 0)
        self.assertEqual(step.costs[ProfileRole.CpuOp], 40)
        self.assertEqual(step.costs[ProfileRole.Other], 100 - 40)
        self.assertEqual(step.costs[ProfileRole.Total], 100)

    # Test GPU utilization, est. SM efficiency, and occupancy.
    def test_gpu_utilization(self):
        json_content = """
          [{
            "ph": "X", "cat": "Operator",
            "name": "aten::mat_mul", "pid": 13721, "tid": "456",
            "ts": 100, "dur": 100,
            "args": {"Input Dims": [], "External id": 2}
          },
          {
            "ph": "X", "cat": "Operator",
            "name": "aten::mm", "pid": 13721, "tid": "456",
            "ts": 120, "dur": 70,
            "args": {"Input Dims": [], "External id": 4}
          },
          {
            "ph": "X", "cat": "Kernel",
            "name": "void cunn_ClassNLLCriterion_updateGradInput_kernel<float>", "pid": 1, "tid": "stream 7",
            "ts": 130, "dur": 10,
            "args": {"correlation": 334, "external id": 4, "device": 1,
                     "blocks per SM": 0.5, "est. achieved occupancy %": 0.6}
          },
          {
            "ph": "X", "cat": "Runtime",
            "name": "cudaLaunchKernel", "pid": 13721, "tid": "456",
            "ts": 120, "dur": 0,
            "args": {"correlation": 334, "external id": 4}
          },
          {
            "ph": "X", "cat": "Kernel",
            "name": "void gemmSN_TN_kernel_64addr", "pid": 1, "tid": "stream 8",
            "ts": 135, "dur": 15,
            "args": {"correlation": 335, "external id": 2, "device": 1,
                     "blocks per SM": 0.6, "est. achieved occupancy %": 0.1}
          },
          {
            "ph": "X", "cat": "Kernel",
            "name": "void gemmSN_TN_kernel_64addr", "pid": 1, "tid": "stream 8",
            "ts": 150, "dur": 0,
            "args": {"correlation": 335, "external id": 2, "device": 1,
                     "blocks per SM": 0.3, "est. achieved occupancy %": 0.2}
          },
          {
            "ph": "X", "cat": "Runtime",
            "name": "cudaLaunchKernel", "pid": 13721, "tid": "456",
            "ts": 120, "dur": 0,
            "args": {"correlation": 335, "external id": 2}
          },
          {
            "ph": "X", "cat": "Kernel",
            "name": "void cunn_ClassNLLCriterion_updateGradInput_kernel<float>", "pid": 1, "tid": "stream 7",
            "ts": 145, "dur": 25,
            "args": {"correlation": 336, "external id": 4, "device": 1,
                     "blocks per SM": 0.3, "est. achieved occupancy %": 1.0}
          },
          {
            "ph": "X", "cat": "Runtime",
            "name": "cudaLaunchKernel", "pid": 13721, "tid": "456",
            "ts": 125, "dur": 3,
            "args": {"correlation": 336, "external id": 4}
          },
          {
            "ph": "X", "cat": "Kernel",
            "name": "void cunn_ClassNLLCriterion_updateGradInput_kernel<float>", "pid": 1, "tid": "stream 7",
            "ts": 200, "dur": 20,
            "args": {"correlation": 337, "external id": 2, "device": 1,
                     "blocks per SM": 10.5, "est. achieved occupancy %": 0.3}
          },
          {
            "ph": "X", "cat": "Runtime",
            "name": "cudaLaunchKernel", "pid": 13721, "tid": "456",
            "ts": 195, "dur": 1,
            "args": {"correlation": 337, "external id": 2}
          }]
        """
        profile = parse_json_trace(json_content)
        profile.process()

        self.assertEqual(len(profile.gpu_ids), 1)
        self.assertAlmostEqual(profile.gpu_utilization[1], (40 + 20) / 120)
        self.assertAlmostEqual(profile.sm_efficency[1],
                               (0.5 * (135 - 130)
                                + 1.0 * (140 - 135)
                                + 0.6 * (145 - 140)
                                + 0.9 * (150 - 145)
                                + 0.3 * (170 - 150)
                                + 1.0 * (220 - 200)) / (220 - 100))
        self.assertAlmostEqual(profile.occupancy[1],
                               (0.6 * 10 + 0.1 * 15 + 1.0 * 25 + 0.3 * 20) / (10 + 15 + 25 + 20))

        gpu_util_expected = [(100, 0), (110, 0), (120, 0), (130, 1.0), (140, 1.0), (150, 1.0), (160, 1.0),
                             (170, 0), (180, 0), (190, 0), (200, 1.0), (210, 1.0), (220, 0)]
        for gpu_id in profile.gpu_ids:
            buckets = profile.gpu_util_buckets[gpu_id]
            gpu_util_id = 0
            for b in buckets:
                self.assertEqual(b[0], gpu_util_expected[gpu_util_id][0])
                self.assertAlmostEqual(b[1], gpu_util_expected[gpu_util_id][1])
                gpu_util_id += 1
            self.assertEqual(gpu_util_id, len(gpu_util_expected))

        sm_efficiency_expected = [(130, 0.5), (135, 0), (135, 1.0), (140, 0), (140, 0.6), (145, 0), (145, 0.9),
                                  (150, 0), (150, 0.3), (170, 0), (170, 0), (200, 0), (200, 1.0), (220, 0)]
        for gpu_id in profile.gpu_ids:
            ranges = profile.approximated_sm_efficency_ranges[gpu_id]
            sm_efficiency_id = 0
            for r in ranges:
<<<<<<< HEAD
                self.assertEqual(
                    r[0][0], sm_efficiency_expected[sm_efficiency_id][0])
                self.assertAlmostEqual(
                    r[1], sm_efficiency_expected[sm_efficiency_id][1])
                sm_efficiency_id += 1
                self.assertEqual(
                    r[0][1], sm_efficiency_expected[sm_efficiency_id][0])
                self.assertAlmostEqual(
                    0, sm_efficiency_expected[sm_efficiency_id][1])
=======
                self.assertEqual(r[0], sm_efficiency_expected[sm_efficiency_id][0])
                self.assertAlmostEqual(r[2], sm_efficiency_expected[sm_efficiency_id][1])
                sm_efficiency_id += 1
                self.assertEqual(r[1], sm_efficiency_expected[sm_efficiency_id][0])
                self.assertAlmostEqual(0, sm_efficiency_expected[sm_efficiency_id][1])
>>>>>>> f704decf
                sm_efficiency_id += 1
            self.assertEqual(sm_efficiency_id, len(sm_efficiency_expected))

        count = 0
        for agg_by_op in profile.kernel_list_groupby_name_op:
            if agg_by_op.name == "void gemmSN_TN_kernel_64addr" and agg_by_op.op_name == "aten::mat_mul":
                self.assertAlmostEqual(agg_by_op.avg_blocks_per_sm, 0.6)
                self.assertAlmostEqual(agg_by_op.avg_occupancy, 0.1)
                count += 1
            if agg_by_op.name == "void cunn_ClassNLLCriterion_updateGradInput_kernel<float>" and \
                    agg_by_op.op_name == "aten::mm":
                self.assertAlmostEqual(
                    agg_by_op.avg_blocks_per_sm, (0.5 * 10 + 0.3 * 25) / (10 + 25))
                self.assertAlmostEqual(
                    agg_by_op.avg_occupancy, (0.6 * 10 + 1.0 * 25) / (10 + 25))
                count += 1
            if agg_by_op.name == "void cunn_ClassNLLCriterion_updateGradInput_kernel<float>" and \
                    agg_by_op.op_name == "aten::mat_mul":
                self.assertAlmostEqual(agg_by_op.avg_blocks_per_sm, 10.5)
                self.assertAlmostEqual(agg_by_op.avg_occupancy, 0.3)
                count += 1
        self.assertEqual(count, 3)

        count = 0
        for _id, (name, row) in enumerate(profile.kernel_stat.iterrows()):
            # The kernel with zero "dur" should be ignored.
            if name == "void gemmSN_TN_kernel_64addr":
                self.assertAlmostEqual(row["blocks_per_sm"], 0.6)
                self.assertAlmostEqual(row["occupancy"], 0.1)
                count += 1
            if name == "void cunn_ClassNLLCriterion_updateGradInput_kernel<float>":
                self.assertAlmostEqual(
                    row["blocks_per_sm"], (0.5 * 10 + 0.3 * 25 + 10.5 * 20) / (10 + 25 + 20))
                self.assertAlmostEqual(
                    row["occupancy"], (0.6 * 10 + 1.0 * 25 + 0.3 * 20) / (10 + 25 + 20))
                count += 1
        self.assertEqual(count, 2)

    def test_dump_gpu_metrics(self):
        profile = RunProfile("test_dump_gpu_metrics")
        # Faked data for easy to see in UI. Real data values are 1/100 of these.
        profile.gpu_util_buckets = [[(1621401187223005, 0.0), (1621401187224005, 0.0),
                                     (1621401187225005, 0.6), (1621401187226005, 0.5),
                                     (1621401187227005, 0.6), (1621401187228005, 0.2),
                                     (1621401187229005, 0.6), (1621401187230005, 0.1),
                                     (1621401187231005, 0.5), (1621401187232005, 0.2),
                                     (1621401187233005, 0.3), (1621401187234005, 0.4),
                                     (1621401187235005, 0.4219409282700422),
                                     (1621401187236901, 0)]]
        # Faked data for easy to see in UI. Real data values are 1/10 of these.
<<<<<<< HEAD
        profile.approximated_sm_efficency_ranges = [[
            ((1621401187225275, 1621401187225278), 0.25),
            ((1621401187225530, 1621401187225532), 0.125),
            ((1621401187225820, 1621401187225821), 0.125),
            ((1621401187226325, 1621401187226327), 0.25),
            ((1621401187226575, 1621401187226577), 0.125),
            ((1621401187226912, 1621401187226913), 0.125),
            ((1621401187227092, 1621401187227094), 0.125),
            ((1621401187227619, 1621401187227620), 0.125),
            ((1621401187227745, 1621401187227746), 0.125),
            ((1621401187227859, 1621401187227860), 0.125),
            ((1621401187227973, 1621401187227974), 0.125),
            ((1621401187228279, 1621401187228280), 0.125),
            ((1621401187228962, 1621401187228963), 0.125),
            ((1621401187229153, 1621401187229155), 0.125),
            ((1621401187229711, 1621401187229715), 0.125),
            ((1621401187230162, 1621401187230163), 0.125),
            ((1621401187231100, 1621401187231103), 0.125),
            ((1621401187231692, 1621401187231694), 0.5),
            ((1621401187232603, 1621401187232604), 0.125),
            ((1621401187232921, 1621401187232922), 0.125),
            ((1621401187233342, 1621401187233343), 0.125),
            ((1621401187233770, 1621401187233772), 0.125),
            ((1621401187234156, 1621401187234159), 0.125),
            ((1621401187234445, 1621401187234446), 0.125),
            ((1621401187235025, 1621401187235028), 0.125),
            ((1621401187235555, 1621401187235556), 0.125),
            ((1621401187236158, 1621401187236159), 0.125),
            ((1621401187236278, 1621401187236279), 0.125),
            ((1621401187236390, 1621401187236391), 0.125),
            ((1621401187236501, 1621401187236502), 0.125)
        ]]
=======
        profile.approximated_sm_efficency_ranges = \
            [[(1621401187225275, 1621401187225278, 0.25), (1621401187225530, 1621401187225532, 0.125),
              (1621401187225820, 1621401187225821, 0.125), (1621401187226325, 1621401187226327, 0.25),
              (1621401187226575, 1621401187226577, 0.125), (1621401187226912, 1621401187226913, 0.125),
              (1621401187227092, 1621401187227094, 0.125), (1621401187227619, 1621401187227620, 0.125),
              (1621401187227745, 1621401187227746, 0.125), (1621401187227859, 1621401187227860, 0.125),
              (1621401187227973, 1621401187227974, 0.125), (1621401187228279, 1621401187228280, 0.125),
              (1621401187228962, 1621401187228963, 0.125), (1621401187229153, 1621401187229155, 0.125),
              (1621401187229711, 1621401187229715, 0.125), (1621401187230162, 1621401187230163, 0.125),
              (1621401187231100, 1621401187231103, 0.125), (1621401187231692, 1621401187231694, 0.5),
              (1621401187232603, 1621401187232604, 0.125), (1621401187232921, 1621401187232922, 0.125),
              (1621401187233342, 1621401187233343, 0.125), (1621401187233770, 1621401187233772, 0.125),
              (1621401187234156, 1621401187234159, 0.125), (1621401187234445, 1621401187234446, 0.125),
              (1621401187235025, 1621401187235028, 0.125), (1621401187235555, 1621401187235556, 0.125),
              (1621401187236158, 1621401187236159, 0.125), (1621401187236278, 1621401187236279, 0.125),
              (1621401187236390, 1621401187236391, 0.125), (1621401187236501, 1621401187236502, 0.125)]]
>>>>>>> f704decf

        trace_json_flat_path = "gpu_metrics_input.json"
        with open(trace_json_flat_path, "rb") as file:
            raw_data = file.read()
        data_with_gpu_metrics_compressed = profile.append_gpu_metrics(raw_data)
        data_with_gpu_metrics_flat = gzip.decompress(
            data_with_gpu_metrics_compressed)

        trace_json_expected_path = "gpu_metrics_expected.json"
        with open(trace_json_expected_path, "rb") as file:
            data_expected = file.read()

        # Parse to json in order to ignore text format difference.
        data_with_gpu_metrics_json = json.loads(
            data_with_gpu_metrics_flat.decode("utf8"))
        data_expected_json = json.loads(data_expected.decode("utf8"))
        data_with_gpu_metrics_str = json.dumps(
            data_with_gpu_metrics_json, sort_keys=True)
        data_expected_str = json.dumps(data_expected_json, sort_keys=True)

        self.assertEqual(data_with_gpu_metrics_str, data_expected_str)

        try:
            data = json.loads(data_with_gpu_metrics_flat.decode("utf8"))
        except:
            self.assertTrue(
                False, "The string fails to be parsed by json after appending gpu metrics.")

    def test_memory_view(self):
        json_content = """[
          {
            "ph": "X", "cat": "Operator", 
            "name": "enumerate(DataLoader)#_SingleProcessDataLoaderIter.__next__", "pid": 13721, "tid": "123",
            "ts": 100, "dur": 180,
            "args": {"Input Dims": [], "External id": 2}
          },
          {
            "ph": "X", "cat": "Operator", 
            "name": "aten::to", "pid": 13721, "tid": "123",
            "ts": 200, "dur": 60,
            "args": {"Input Dims": [[2, 8, 5], [], [], [], [], [], [], []], "External id": 3}
          },
          {
            "ph": "X", "cat": "Operator", 
            "name": "aten::nll_loss_backward", "pid": 13721, "tid": "123",
            "ts": 340, "dur": 70,
            "args": {"Input Dims": [[], [32, 1000], [32], [], [], [], []], "External id": 4}
          },
          {
            "ph": "X", "cat": "Operator", 
            "name": "ProfilerStep#1", "pid": 13721, "tid": "123",
            "ts": 50, "dur": 400,
            "args": {"Input Dims": [], "External id": 1}
          },
          {
            "ph": "X", "cat": "Operator", 
            "name": "ProfilerStep#2", "pid": 13721, "tid": "123",
            "ts": 500, "dur": 500,
            "args": {"Input Dims": [], "External id": 1}
          },
          {
            "ph": "X", "cat": "Operator", 
            "name": "aten::to", "pid": 13721, "tid": "123",
            "ts": 510, "dur": 150,
            "args": {"Input Dims": [[2, 8, 5], [], [], [], [], [], [], []], "External id": 3}
          },
          {
            "ph": "X", "cat": "Operator", 
            "name": "aten::copy_", "pid": 13721, "tid": "123",
            "ts": 520, "dur": 100,
            "args": {"Input Dims": [[2, 8, 5], [], [], [], [], [], [], []], "External id": 3}
          },

          {
            "ph": "X", "cat": "Operator", 
            "name": "aten::liner", "pid": 13721, "tid": "123",
            "ts": 700, "dur": 100,
            "args": {"Input Dims": [[2, 8, 5], [], [], [], [], [], [], []], "External id": 3}
          },
          {
            "ph": "X", "cat": "Operator", 
            "name": "aten::t", "pid": 13721, "tid": "123",
            "ts": 705, "dur": 40,
            "args": {"Input Dims": [[2, 8, 5], [], [], [], [], [], [], []], "External id": 3}
          },
          {
            "ph": "X", "cat": "Operator", 
            "name": "aten::transpose", "pid": 13721, "tid": "123",
            "ts": 710, "dur": 30,
            "args": {"Input Dims": [[2, 8, 5], [], [], [], [], [], [], []], "External id": 3}
          },
          {
            "ph": "X", "cat": "Operator", 
            "name": "aten::tranas_stride", "pid": 13721, "tid": "123",
            "ts": 720, "dur": 10,
            "args": {"Input Dims": [[2, 8, 5], [], [], [], [], [], [], []], "External id": 3}
          },
          {
            "ph": "X", "cat": "Operator", 
            "name": "aten::addmm", "pid": 13721, "tid": "123",
            "ts": 750, "dur": 40,
            "args": {"Input Dims": [[2, 8, 5], [], [], [], [], [], [], []], "External id": 3}
          },
          {
            "ph": "X", "cat": "Memcpy", 
            "name": "Memcpy HtoD (Pageable -> Device)", "pid": 0, "tid": "stream 7",
            "ts": 405, "dur": 10,
            "args": {"stream": 7, "correlation": 334, "external id": 4}
          },
          {
            "ph": "X", "cat": "Runtime", 
            "name": "cudaMemcpyAsync", "pid": 13721, "tid": "456",
            "ts": 360, "dur": 20,
            "args": {"correlation": 334, "external id": 4}
          },
          {
            "ph": "X", "cat": "Memset", 
            "name": "Memset (Device)", "pid": 0, "tid": "stream 7",
            "ts": 420, "dur": 5,
            "args": {"stream": 7, "correlation": 40344, "external id": 4}
          },         
          {
            "ph": "X", "cat": "Runtime", 
            "name": "cudaMemsetAsync", "pid": 13721, "tid": "456",
            "ts": 390, "dur": 10,
            "args": {"correlation": 40344, "external id": 4}
          },
          {
            "ph": "X", "cat": "Kernel", 
            "name": "void cunn_ClassNLLCriterion_updateGradInput_kernel<float>", "pid": 0, "tid": "stream 7",
            "ts": 430, "dur": 15,
            "args": {"correlation": 40348, "external id": 4, "device": 0}
          },
          {
            "ph": "X", "cat": "Runtime", 
            "name": "cudaLaunchKernel", "pid": 13721, "tid": "456",
            "ts": 405, "dur": 5,
            "args": {"correlation": 40348, "external id": 4}
          },
          
          
          {
            "ph": "i", "s": "t", "name": "[memory] ignored by test before start time",
            "pid": 13721, "tid": 123,
            "ts": 90,
            "args": {
            "Device Type": 0, "Device Id": -1, "Bytes": 4
            }
          },
          {
            "ph": "i", "s": "t", "name": "[memory] ignored in ProfilerStep",
            "pid": 13721, "tid": 123,
            "ts": 150,
            "args": {
            "Device Type": 0, "Device Id": -1, "Bytes": 4
            }
          },
          {
            "ph": "i", "s": "t", "name": "[memory] belongs to aten::to",
            "pid": 13721, "tid": 123,
            "ts": 200,
            "args": {
            "Device Type": 0, "Device Id": -1, "Bytes": 4
            }
          },
          {
            "ph": "i", "s": "t", "name": "[memory] aten::to",
            "pid": 13721, "tid": 123,
            "ts": 210,
            "args": {
            "Device Type": 1, "Device Id": 0, "Bytes": 4
            }
          },
          {
            "ph": "i", "s": "t", "name": "[memory] ignored since beyond aten::to and before nll_loss_backward",
            "pid": 13721, "tid": 123,
            "ts": 265,
            "args": {
            "Device Type": 1, "Device Id": 0, "Bytes": 4
            }
          },
          {
            "ph": "i", "s": "t", "name": "[memory] ignored",
            "pid": 13721, "tid": 123,
            "ts": 300,
            "args": {
            "Device Type": 1, "Device Id": 0, "Bytes": 4
            }
          },
          {
            "ph": "i", "s": "t", "name": "[memory]",
            "pid": 13721, "tid": 123,
            "ts": 350,
            "args": {
                "Device Type": 1, "Device Id": 0, "Bytes": 10
            }
          },
          {
            "ph": "i", "s": "t", "name": "[memory]",
            "pid": 13721, "tid": 123,
            "ts": 360,
            "args": {
                "Device Type": 1, "Device Id": 0, "Bytes": -10
            }
          },
          {
            "ph": "i", "s": "t", "name": "[memory] ignored",
            "pid": 13721, "tid": 123,
            "ts": 450,
            "args": {
                "Device Type": 0, "Device Id": -1, "Bytes": 1000000
            }
          },

          {
            "ph": "i", "s": "t", "name": "[memory]",
            "pid": 13721, "tid": 123,
            "ts": 515,
            "args": {
                "Device Type": 1, "Device Id": 0, "Bytes": 100
            }
          },
          {
            "ph": "i", "s": "t", "name": "[memory]",
            "pid": 13721, "tid": 123,
            "ts": 520,
            "args": {
                "Device Type": 1, "Device Id": 0, "Bytes": 100
            }
          },
          {
            "ph": "i", "s": "t", "name": "[memory]",
            "pid": 13721, "tid": 123,
            "ts": 600,
            "args": {
                "Device Type": 1, "Device Id": 0, "Bytes": -100
            }
          },
          {
            "ph": "i", "s": "t", "name": "[memory]ignored",
            "pid": 13721, "tid": 123,
            "ts": 690,
            "args": {
                "Device Type": 1, "Device Id": 0, "Bytes": 100
            }
          },
          {
            "ph": "i", "s": "t", "name": "[memory]",
            "pid": 13721, "tid": 123,
            "ts": 701,
            "args": {
                "Device Type": 1, "Device Id": 0, "Bytes": 100
            }
          },
          {
            "ph": "i", "s": "t", "name": "[memory]",
            "pid": 13721, "tid": 123,
            "ts": 795,
            "args": {
                "Device Type": 1, "Device Id": 0, "Bytes": -100
            }
          },

          {
            "ph": "i", "s": "t", "name": "[memory]",
            "pid": 13721, "tid": 123,
            "ts": 708,
            "args": {
                "Device Type": 1, "Device Id": 0, "Bytes": 100
            }
          },
          {
            "ph": "i", "s": "t", "name": "[memory]",
            "pid": 13721, "tid": 123,
            "ts": 742,
            "args": {
                "Device Type": 1, "Device Id": 0, "Bytes": -100
            }
          },
          {
            "ph": "i", "s": "t", "name": "[memory]",
            "pid": 13721, "tid": 123,
            "ts": 715,
            "args": {
                "Device Type": 1, "Device Id": 0, "Bytes": 50
            }
          },
          {
            "ph": "i", "s": "t", "name": "[memory]",
            "pid": 13721, "tid": 123,
            "ts": 735,
            "args": {
                "Device Type": 1, "Device Id": 0, "Bytes": -50
            }
          },
          {
            "ph": "i", "s": "t", "name": "[memory]",
            "pid": 13721, "tid": 123,
            "ts": 725,
            "args": {
                "Device Type": 1, "Device Id": 0, "Bytes": 50
            }
          },
          {
            "ph": "i", "s": "t", "name": "[memory]",
            "pid": 13721, "tid": 123,
            "ts": 728,
            "args": {
                "Device Type": 1, "Device Id": 0, "Bytes": -50
            }
          },
          {
            "ph": "i", "s": "t", "name": "[memory]",
            "pid": 13721, "tid": 123,
            "ts": 729,
            "args": {
                "Device Type": 0, "Device Id": -1, "Bytes": 50
            }
          },
          {
            "ph": "i", "s": "t", "name": "[memory]",
            "pid": 13721, "tid": 123,
            "ts": 746,
            "args": {
                "Device Type": 0, "Device Id": -1, "Bytes": 100
            }
          },
          {
            "ph": "i", "s": "t", "name": "[memory]",
            "pid": 13721, "tid": 123,
            "ts": 747,
            "args": {
                "Device Type": 1, "Device Id": 0, "Bytes": 20
            }
          },
          {
            "ph": "i", "s": "t", "name": "[memory]",
            "pid": 13721, "tid": 123,
            "ts": 749,
            "args": {
                "Device Type": 0, "Device Id": -1, "Bytes": -100
            }
          },
          {
            "ph": "i", "s": "t", "name": "[memory]",
            "pid": 13721, "tid": 123,
            "ts": 760,
            "args": {
                "Device Type": 1, "Device Id": 0, "Bytes": 30
            }
          },
          {
            "ph": "i", "s": "t", "name": "[memory]",
            "pid": 13721, "tid": 123,
            "ts": 780,
            "args": {
                "Device Type": 1, "Device Id": 0, "Bytes": -30
            }
          },
          {
            "ph": "i", "s": "t", "name": "[memory]",
            "pid": 13721, "tid": 123,
            "ts": 795,
            "args": {
                "Device Type": 1, "Device Id": 0, "Bytes": 10
            }
          },
          {
            "ph": "i", "s": "t", "name": "[memory]",
            "pid": 13721, "tid": 123,
            "ts": 799,
            "args": {
                "Device Type": 1, "Device Id": 0, "Bytes": -10
            }
          }
        ]
        """
        import logging
        from torch_tb_profiler.utils import get_logger
        logger = get_logger()
        logger.addHandler(logging.StreamHandler())

        profile = parse_json_trace(json_content)
        profile.process()

        self.assertEqual(len(profile.memory_stats), 2)
        self.assertEqual("GPU0" in profile.memory_stats, True)

        # validation
        gpu_expected_data = {
            # self increase size, self allocation size, self allocation count, increase size, allocation size, allocation count,
            'aten::to': [104, 104, 2, 104, 204, 3, 2],
            'aten::nll_loss_backward': [0, 10, 1, 0, 10, 1 ,1],
            'aten::copy_': [0, 100, 1, 0, 100, 1, 1],
            'aten::addmm': [0, 30, 1, 0, 30, 1, 1],
            'aten::tranas_stride': [0, 50, 1, 0, 50, 1, 1],
            'aten::transpose': [0, 50, 1, 0, 100, 2, 1],
            'aten::t': [0, 100, 1, 0, 200, 3, 1],
            'aten::liner': [20, 130, 3, 20, 360, 7, 1]
        }

        cpu_expected_data = {
            'aten::to': [4, 4, 1, 4, 4, 1, 2],
            'aten::liner': [0, 100, 1, 50, 150, 2, 1],
            'aten::tranas_stride': [50, 50, 1, 50, 50, 1, 1],
            'aten::transpose': [0, 0, 0, 50, 50, 1, 1],
            'aten::t': [0, 0, 0, 50, 50, 1, 1]
        }

        validate_data = [
            (profile.memory_stats["CPU"], cpu_expected_data),
            (profile.memory_stats["GPU0"], gpu_expected_data)
        ]
        for (mem_stat, expected_data) in validate_data:
            for name, values in expected_data.items():
                # self increase size
                self.assertEqual(mem_stat[name][0], values[0])
                # self allocation size
                self.assertEqual(mem_stat[name][1], values[1])
                # self allocation count
                self.assertEqual(mem_stat[name][2], values[2])
                self.assertEqual(mem_stat[name][3], values[3])  # increase size
                # allocation size
                self.assertEqual(mem_stat[name][4], values[4])
                # allocation count
                self.assertEqual(mem_stat[name][5], values[5])
                # op calls
                self.assertEqual(mem_stat[name][6], values[6])

if __name__ == '__main__':
    unittest.main()<|MERGE_RESOLUTION|>--- conflicted
+++ resolved
@@ -1039,23 +1039,15 @@
             ranges = profile.approximated_sm_efficency_ranges[gpu_id]
             sm_efficiency_id = 0
             for r in ranges:
-<<<<<<< HEAD
                 self.assertEqual(
-                    r[0][0], sm_efficiency_expected[sm_efficiency_id][0])
+                    r[0], sm_efficiency_expected[sm_efficiency_id][0])
                 self.assertAlmostEqual(
-                    r[1], sm_efficiency_expected[sm_efficiency_id][1])
+                    r[2], sm_efficiency_expected[sm_efficiency_id][1])
                 sm_efficiency_id += 1
                 self.assertEqual(
-                    r[0][1], sm_efficiency_expected[sm_efficiency_id][0])
+                    r[1], sm_efficiency_expected[sm_efficiency_id][0])
                 self.assertAlmostEqual(
                     0, sm_efficiency_expected[sm_efficiency_id][1])
-=======
-                self.assertEqual(r[0], sm_efficiency_expected[sm_efficiency_id][0])
-                self.assertAlmostEqual(r[2], sm_efficiency_expected[sm_efficiency_id][1])
-                sm_efficiency_id += 1
-                self.assertEqual(r[1], sm_efficiency_expected[sm_efficiency_id][0])
-                self.assertAlmostEqual(0, sm_efficiency_expected[sm_efficiency_id][1])
->>>>>>> f704decf
                 sm_efficiency_id += 1
             self.assertEqual(sm_efficiency_id, len(sm_efficiency_expected))
 
@@ -1106,40 +1098,6 @@
                                      (1621401187235005, 0.4219409282700422),
                                      (1621401187236901, 0)]]
         # Faked data for easy to see in UI. Real data values are 1/10 of these.
-<<<<<<< HEAD
-        profile.approximated_sm_efficency_ranges = [[
-            ((1621401187225275, 1621401187225278), 0.25),
-            ((1621401187225530, 1621401187225532), 0.125),
-            ((1621401187225820, 1621401187225821), 0.125),
-            ((1621401187226325, 1621401187226327), 0.25),
-            ((1621401187226575, 1621401187226577), 0.125),
-            ((1621401187226912, 1621401187226913), 0.125),
-            ((1621401187227092, 1621401187227094), 0.125),
-            ((1621401187227619, 1621401187227620), 0.125),
-            ((1621401187227745, 1621401187227746), 0.125),
-            ((1621401187227859, 1621401187227860), 0.125),
-            ((1621401187227973, 1621401187227974), 0.125),
-            ((1621401187228279, 1621401187228280), 0.125),
-            ((1621401187228962, 1621401187228963), 0.125),
-            ((1621401187229153, 1621401187229155), 0.125),
-            ((1621401187229711, 1621401187229715), 0.125),
-            ((1621401187230162, 1621401187230163), 0.125),
-            ((1621401187231100, 1621401187231103), 0.125),
-            ((1621401187231692, 1621401187231694), 0.5),
-            ((1621401187232603, 1621401187232604), 0.125),
-            ((1621401187232921, 1621401187232922), 0.125),
-            ((1621401187233342, 1621401187233343), 0.125),
-            ((1621401187233770, 1621401187233772), 0.125),
-            ((1621401187234156, 1621401187234159), 0.125),
-            ((1621401187234445, 1621401187234446), 0.125),
-            ((1621401187235025, 1621401187235028), 0.125),
-            ((1621401187235555, 1621401187235556), 0.125),
-            ((1621401187236158, 1621401187236159), 0.125),
-            ((1621401187236278, 1621401187236279), 0.125),
-            ((1621401187236390, 1621401187236391), 0.125),
-            ((1621401187236501, 1621401187236502), 0.125)
-        ]]
-=======
         profile.approximated_sm_efficency_ranges = \
             [[(1621401187225275, 1621401187225278, 0.25), (1621401187225530, 1621401187225532, 0.125),
               (1621401187225820, 1621401187225821, 0.125), (1621401187226325, 1621401187226327, 0.25),
@@ -1156,7 +1114,6 @@
               (1621401187235025, 1621401187235028, 0.125), (1621401187235555, 1621401187235556, 0.125),
               (1621401187236158, 1621401187236159, 0.125), (1621401187236278, 1621401187236279, 0.125),
               (1621401187236390, 1621401187236391, 0.125), (1621401187236501, 1621401187236502, 0.125)]]
->>>>>>> f704decf
 
         trace_json_flat_path = "gpu_metrics_input.json"
         with open(trace_json_flat_path, "rb") as file:
