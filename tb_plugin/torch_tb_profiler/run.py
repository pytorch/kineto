# -------------------------------------------------------------------------
# Copyright (c) Microsoft Corporation. All rights reserved.
# --------------------------------------------------------------------------
from . import consts


class Run(object):
    """ A profiler run. For visualization purpose only.
    May contain profiling results from multiple workers. E.g. distributed scenario.
    """

    def __init__(self, name, run_dir):
        self.name = name
        self.run_dir = run_dir
        self.profiles = {}

    @property
    def workers(self):
        # get full worker list and remove the duplicated
        worker_list, _ = zip(*self.profiles.keys())
        worker_list = sorted(list(dict.fromkeys(worker_list)))
        return worker_list

    @property
    def views(self):
        view_set = set()
        for profile in self.profiles.values():
            view_set.update(profile.views)
        return sorted(list(view_set), key=lambda x: x.id)

    def get_workers(self, view):
        worker_set = set()
        for profile in self.profiles.values():
            for v in profile.views:
                if v.display_name == view:
                    worker_set.add(profile.worker)
                    break
        return sorted(list(worker_set))

    def get_spans(self, worker=None):
        if worker is not None:
            spans = [s for w, s in self.profiles.keys() if w == worker]
        else:
            spans = [s for _, s in self.profiles.keys()]

        spans = list(set(spans))
        if len(spans) == 1 and spans[0] is None:
            return None
        else:
            return sorted(spans)

    def add_profile(self, profile):
        span = profile.span
        if span is None:
            span = "default"
        else:
            span = str(span)
        self.profiles[(profile.worker, span)] = profile

    def get_profile(self, worker, span):
        if worker is None:
            raise ValueError("the worker parameter is mandatory")

        if len(self.profiles) == 0:
            return None

        return self.profiles.get((worker, span), None)

    def get_profiles(self, *, worker=None, span=None):
        # Note: we could not use if span to check it is None or not
        # since the span 0 will be skipped at this case.
        if worker is not None and span is not None:
            return self.profiles.get((worker, span), None)
        elif worker is not None:
            return [p for (w, s), p in self.profiles.items() if worker == w]
        elif span is not None:
            return [p for (w, s), p in self.profiles.items() if span == s]
        else:
            return self.profiles.values()

class RunProfile(object):
    """ Cooked profiling result for a worker. For visualization purpose only.
    """

    def __init__(self, worker, span):
        self.worker = worker
        self.span = span
        self.views = []
        self.has_runtime = False
        self.has_kernel = False
        self.has_communication = False
        self.has_memcpy_or_memset = False
        self.overview = None
        self.operation_pie_by_name = None
        self.operation_table_by_name = None
        self.operation_pie_by_name_input = None
        self.operation_table_by_name_input = None
        self.kernel_op_table = None
        self.kernel_pie = None
        self.kernel_table = None
        self.trace_file_path = None
        self.gpu_ids = None
        self.gpu_utilization = None
        self.sm_efficency = None
        self.occupancy = None
        self.gpu_util_buckets = None
        self.approximated_sm_efficency_ranges = None
        self.gpu_infos = None

        # memory stats
        self.memory_view = None

    def get_gpu_metrics(self):
        def build_trace_counter_gpu_util(gpu_id, start_time, counter_value):
            util_json = "{{\"ph\":\"C\", \"name\":\"GPU {} Utilization\", " \
                        "\"pid\":{}, \"ts\":{}, " \
                        "\"args\":{{\"GPU Utilization\":{}}}}}".format(
                gpu_id, gpu_id, start_time, counter_value
            )
            return util_json

        def build_trace_counter_sm_efficiency(gpu_id, start_time, counter_value):
            util_json = "{{\"ph\":\"C\", \"name\":\"GPU {} Est. SM Efficiency\", " \
                        "\"pid\":{}, \"ts\":{}, " \
                        "\"args\":{{\"Est. SM Efficiency\":{}}}}}".format(
                gpu_id, gpu_id, start_time, counter_value
            )
            return util_json

        def add_trace_counter_gpu_util(gpu_id, start_time, counter_value, counter_json_list):
            json_str = build_trace_counter_gpu_util(gpu_id, start_time, counter_value)
            counter_json_list.append(json_str)

        def add_trace_counter_sm_efficiency(gpu_id, start_time, end_time, value, counter_json_list):
            efficiency_json_start = build_trace_counter_sm_efficiency(gpu_id, start_time, value)
            efficiency_json_finish = build_trace_counter_sm_efficiency(gpu_id, end_time, 0)
            counter_json_list.append(efficiency_json_start)
            counter_json_list.append(efficiency_json_finish)

        counter_json_list = []
        for gpu_id, buckets in enumerate(self.gpu_util_buckets):
            if len(buckets) > 0:
                # Adding 1 as baseline. To avoid misleading virtualization when the max value is less than 1.
                add_trace_counter_gpu_util(gpu_id, buckets[0][0], 1, counter_json_list)
                add_trace_counter_gpu_util(gpu_id, buckets[0][0], 0, counter_json_list)
            for b in buckets:
                add_trace_counter_gpu_util(gpu_id, b[0], b[1], counter_json_list)
        for gpu_id, ranges in enumerate(self.approximated_sm_efficency_ranges):
            buckets = self.gpu_util_buckets[gpu_id]
            if len(ranges) > 0 and len(buckets) > 0:
                # Adding 1 as baseline. To avoid misleading virtualization when the max value is less than 1.
                add_trace_counter_sm_efficiency(gpu_id, buckets[0][0], buckets[0][0], 1, counter_json_list)
            for r in ranges:
                add_trace_counter_sm_efficiency(gpu_id, r[0], r[1], r[2], counter_json_list)

        counter_json_str = ", {}".format(", ".join(counter_json_list))
        counter_json_bytes = bytes(counter_json_str, 'utf-8')
        return counter_json_bytes

    def append_gpu_metrics(self, raw_data):
        counter_json_bytes = self.get_gpu_metrics()

        raw_data_without_tail = raw_data[: raw_data.rfind(b']')]
        raw_data = b''.join([raw_data_without_tail, counter_json_bytes, b']}'])

        import gzip
        raw_data = gzip.compress(raw_data, 1)
        return raw_data


    def get_gpu_metrics_data_tooltip(self):
        def get_gpu_metrics_data(profile):
            gpu_metrics_data = []
            has_sm_efficiency = False
            has_occupancy = False
            is_first = True
            gpu_info_columns = ["Name", "Memory", "Compute Capability"]
            for gpu_id in profile.gpu_ids:
                if not is_first:
                    # Append separator line for beautiful to see.
                    gpu_metrics_data.append({"title": "<hr/>",
                                             "value": ""})

                gpu_metrics_data.append({"title": "GPU {}:".format(gpu_id),
                                         "value": ""})
                gpu_info = profile.gpu_infos.get(gpu_id, None)
                if gpu_info is not None:
                    for key in gpu_info_columns:
                        if key in gpu_info:
                            gpu_metrics_data.append({"title": key,
                                                     "value": gpu_info[key]})

                gpu_metrics_data.append({"title": "GPU Utilization",
                                         "value": "{} %".format(
                                             round(profile.gpu_utilization[gpu_id] * 100, 2))})
                if profile.blocks_per_sm_count[gpu_id] > 0:
                    gpu_metrics_data.append({"title": "Est. SM Efficiency",
                                             "value": "{} %".format(
                                                 round(profile.sm_efficency[gpu_id] * 100, 2))})
                    has_sm_efficiency = True
                if profile.occupancy_count[gpu_id] > 0:
                    gpu_metrics_data.append({"title": "Est. Achieved Occupancy",
                                             "value": "{} %".format(round(profile.occupancy[gpu_id], 2))})
                    has_occupancy = True
                is_first = False
            return gpu_metrics_data, has_occupancy, has_sm_efficiency

        def get_gpu_metrics_tooltip(has_sm_efficiency, has_occupancy):
            tooltip_summary = "The GPU usage metrics:\n"
            tooltip = "{}\n{}".format(tooltip_summary,  consts.TOOLTIP_GPU_UTIL)
            if has_sm_efficiency:
                tooltip += "\n" + consts.TOOLTIP_SM_EFFICIENCY
            if has_occupancy:
<<<<<<< HEAD
                tooltip += "\n" + consts.TOOLTIP_OCCUPANCY
=======
                tooltip += "\n" + consts.TOOLTIP_OCCUPANCY_COMMON + consts.TOOLTIP_OCCUPANCY_OVERVIEW
>>>>>>> 7b0a63b7
            return tooltip

        data, has_occupancy, has_sm_efficiency = get_gpu_metrics_data(self)
        tooltip = get_gpu_metrics_tooltip(has_occupancy, has_sm_efficiency)
        return data, tooltip


class DistributedRunProfile(object):
    """ Profiling all workers in a view.
    """

    def __init__(self, span):
        self.worker = 'All'
        self.span = span
        self.views = []
        self.gpu_info = None
        self.steps_to_overlap = None
        self.steps_to_wait = None
        self.comm_ops = None<|MERGE_RESOLUTION|>--- conflicted
+++ resolved
@@ -211,11 +211,7 @@
             if has_sm_efficiency:
                 tooltip += "\n" + consts.TOOLTIP_SM_EFFICIENCY
             if has_occupancy:
-<<<<<<< HEAD
-                tooltip += "\n" + consts.TOOLTIP_OCCUPANCY
-=======
                 tooltip += "\n" + consts.TOOLTIP_OCCUPANCY_COMMON + consts.TOOLTIP_OCCUPANCY_OVERVIEW
->>>>>>> 7b0a63b7
             return tooltip
 
         data, has_occupancy, has_sm_efficiency = get_gpu_metrics_data(self)
