--- conflicted
+++ resolved
@@ -1126,7 +1126,6 @@
   currentRunloopState_ = RunloopState::Warmup;
 }
 
-<<<<<<< HEAD
 void CuptiActivityProfiler::collectTrace(bool collection_done,
                                          const std::chrono::time_point<std::chrono::system_clock> &now) {
 
@@ -1151,10 +1150,7 @@
     collectTraceThread.reset(nullptr);
   }
 }
-void CuptiActivityProfiler::toggleCollectionDynamic(const bool enable){
-=======
 void CuptiActivityProfiler::toggleCollectionDynamic(const bool enable) {
->>>>>>> 00a00e0b
 #ifdef HAS_CUPTI
   if (enable) {
     cupti_.enableCuptiActivities(derivedConfig_->profileActivityTypes());
@@ -1173,7 +1169,7 @@
 
 void CuptiActivityProfiler::startTraceInternal(
     const time_point<system_clock>& now) {
-  captureWindowStartTime_ = libkineto::timeSinceEpoch(now);
+  captu/WindowStartTime_ = libkineto::timeSinceEpoch(now);
   VLOG(0) << "Warmup -> CollectTrace";
   for (auto& session : sessions_) {
     LOG(INFO) << "Starting child profiler session";
@@ -1303,7 +1299,6 @@
         VLOG_IF(1, currentIter > 0)
             << "This state change was invoked by application's step() call";
 
-<<<<<<< HEAD
         // currentIter > 0 means this is an iteration-based collection, triggered by pytorch main thread,
         // it should be executed in another thread in case pytorch main thread is blocked
         if (currentIter > 0) {
@@ -1315,25 +1310,6 @@
           break;
         }
         collectTrace(collection_done, now);
-=======
-        if (libkineto::api().client()) {
-          libkineto::api().client()->stop();
-        }
-
-#if defined(HAS_CUPTI) || defined(HAS_ROCTRACER)
-        if (cupti_.stopCollection) {
-          ecs_.cupti_stopped_early = cupti_.stopCollection;
-          LOG(ERROR)
-              << "State: CollectTrace stopped by CUPTI. (Buffer size configured is "
-              << config_->activitiesMaxGpuBufferSize() / 1024 / 1024 << "MB)";
-        }
-#endif // HAS_CUPTI || HAS_ROCTRACER
-
-        std::lock_guard<std::recursive_mutex> guard(mutex_);
-        stopTraceInternal(now);
-        VLOG_IF(0, collection_done) << "Reached profile end time";
-        UST_LOGGER_MARK_COMPLETED(kCollectionStage);
->>>>>>> 00a00e0b
       } else if (derivedConfig_->isProfilingByIteration()) {
         // nothing to do here
       } else if (
