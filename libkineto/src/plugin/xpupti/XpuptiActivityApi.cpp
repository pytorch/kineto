--- conflicted
+++ resolved
@@ -218,7 +218,6 @@
     XPUPTI_CALL(ptiViewEnableRuntimeApi(
         1, pti_api_group_id::PTI_API_GROUP_SYCL, tracing_id));
   }
-<<<<<<< HEAD
 }
 #endif
 
@@ -231,8 +230,6 @@
 XpuptiActivityApi::safe_pti_scope_collection_handle_t::
     ~safe_pti_scope_collection_handle_t() {
   XPUPTI_CALL(ptiMetricsScopeDisable(handle));
-=======
->>>>>>> 2a430df3
 }
 #endif
 
@@ -352,7 +349,6 @@
 #endif
         break;
 
-<<<<<<< HEAD
       case ActivityType::XPU_SCOPE_PROFILER:
 #if PTI_VERSION_AT_LEAST(0, 15)
         scopeProfilerEnabled = true;
@@ -369,14 +365,6 @@
   }
 #endif
   return scopeProfilerEnabled;
-=======
-      case ActivityType::OVERHEAD:
-        XPUPTI_CALL(ptiViewEnable(PTI_VIEW_COLLECTION_OVERHEAD));
-        break;
-    }
-  }
-#endif
->>>>>>> 2a430df3
 }
 
 void XpuptiActivityApi::disablePtiActivities(
@@ -408,13 +396,10 @@
 #endif
         break;
 
-<<<<<<< HEAD
       case ActivityType::XPU_SCOPE_PROFILER:
         // This case is handled by XpuptiActivityApi::disableScopeProfiler
         break;
 
-=======
->>>>>>> 2a430df3
       case ActivityType::OVERHEAD:
         XPUPTI_CALL(ptiViewDisable(PTI_VIEW_COLLECTION_OVERHEAD));
         break;
@@ -486,7 +471,6 @@
           handler(record, metadata);
         }
       }
-    }
   }
 #endif
 }
