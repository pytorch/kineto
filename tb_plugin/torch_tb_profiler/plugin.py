# -------------------------------------------------------------------------
# Copyright (c) Microsoft Corporation. All rights reserved.
# --------------------------------------------------------------------------
import atexit
import json
import multiprocessing as mp
import os
import sys
import threading
import time
from collections import OrderedDict

import werkzeug
from tensorboard.plugins import base_plugin
from werkzeug import wrappers

from . import consts, io, utils
from .profiler import RunLoader
from .run import Run

logger = utils.get_logger()


class TorchProfilerPlugin(base_plugin.TBPlugin):
    """TensorBoard plugin for Torch Profiler."""

    plugin_name = consts.PLUGIN_NAME
    headers = [('X-Content-Type-Options', 'nosniff')]

    def __init__(self, context):
        """Instantiates TorchProfilerPlugin.
        Args:
          context: A base_plugin.TBContext instance.
        """
        super(TorchProfilerPlugin, self).__init__(context)
        start_method = os.getenv('TORCH_PROFILER_START_METHOD')
        if start_method:
            mp.set_start_method(start_method, force=True)
        self.logdir = io.abspath(context.logdir.rstrip('/'))

        self._is_active = None
        self._is_active_initialized_event = threading.Event()

        self._runs = OrderedDict()
        self._runs_lock = threading.Lock()

        self._cache = io.Cache()
        self._queue = mp.Queue()
        monitor_runs = threading.Thread(target=self._monitor_runs, name="monitor_runs", daemon=True)
        monitor_runs.start()

        receive_runs = threading.Thread(target=self._receive_runs, name="receive_runs", daemon=True)
        receive_runs.start()

        def clean():
            logger.debug("starting cleanup...")
            self._cache.__exit__(*sys.exc_info())
        atexit.register(clean)

    def __getstate__(self):
        '''The multiprocessing module can start one of three ways: spawn, fork, or forkserver. 
        The default mode is fork in Unix and spawn on Windows and macOS.
        Therefore, the __getstate__ and __setstate__ are used to pickle/unpickle the state in spawn mode.
        '''
        data = self.__dict__.copy()
        # remove self._runs_lock and self._is_active_initialized_event since they are threading stuff to
        # make sure the plugin instance could be pickled to the data parsing process
        # otherwise, 'TypeError: cannot pickle '_thread.lock' object' will be raised.
        del data['_runs_lock']
        del data['_is_active_initialized_event']
        logger.debug("TorchProfilerPlugin.__getstate__: %s " % data)
        return data

    def __setstate__(self, d):
        '''The default logging level in new process is warning. 
        As the result, the logger.info will be ignored. We have to leverage the multiprocessing.get_logger() which will be used by the 
        python multiprocessing.
        '''
        with utils.mp_logging() as logger:
            logger.debug("TorchProfilerPlugin.__setstate__ with %s " % d)
        self.__dict__.update(d)

    def is_active(self):
        """Returns whether there is relevant data for the plugin to process.
        """
        self._is_active_initialized_event.wait()
        return self._is_active

    def get_plugin_apps(self):
        return {
            "/index.js": self.static_file_route,
            "/index.html": self.static_file_route,
            "/trace_viewer_full.html": self.static_file_route,
            "/trace_embedding.html": self.static_file_route,
            "/runs": self.runs_route,
            "/views": self.views_route,
            "/workers": self.workers_route,
            "/overview": self.overview_route,
            "/operation": self.operation_pie_route,
            "/operation/table": self.operation_table_route,
            "/operation/stack": self.operation_stack_route,
            "/kernel": self.kernel_pie_route,
            "/kernel/table": self.kernel_table_route,
            "/trace": self.trace_route,
            "/distributed/overlap": self.comm_overlap_route,
            "/distributed/waittime": self.comm_wait_route,
            "/distributed/commops": self.comm_ops_rout
        }

    def frontend_metadata(self):
        return base_plugin.FrontendMetadata(es_module_path="/index.js")

    @wrappers.Request.application
    def runs_route(self, request):
        with self._runs_lock:
            names = list(self._runs.keys())
        return self.respond_as_json(names)

    @wrappers.Request.application
    def views_route(self, request):
        name = request.args.get("run")
<<<<<<< HEAD
        worker = request.args.get("worker")
        run = self.get_run(name)
        profile = run.get_profile(worker)
        views = sorted(profile.views, key=lambda x: x.id)
=======
        run = self._get_run(name)
        views = sorted(run.views, key=lambda x: x.id)
>>>>>>> 59e7858f
        views_list = []
        for view in views:
            views_list.append(view.display_name)
        return self.respond_as_json(views_list)

    @wrappers.Request.application
    def workers_route(self, request):
        name = request.args.get("run")
        run = self._get_run(name)
        return self.respond_as_json(run.workers)

    @wrappers.Request.application
    def overview_route(self, request):
        name = request.args.get("run")
        worker = request.args.get("worker")
        run = self._get_run(name)
        profile = run.get_profile(worker)
        data = profile.overview
        is_gpu_used = profile.has_runtime or profile.has_kernel or profile.has_memcpy_or_memset
        data["environments"] = [{"title": "Number of Worker(s)", "value": str(len(run.workers))},
                                {"title": "Device Type", "value": "GPU" if is_gpu_used else "CPU"}]
        return self.respond_as_json(data)

    @wrappers.Request.application
    def operation_pie_route(self, request):
        name = request.args.get("run")
        worker = request.args.get("worker")
        group_by = request.args.get("group_by")
        run = self._get_run(name)
        profile = run.get_profile(worker)
        if group_by == "OperationAndInputShape":
            return self.respond_as_json(profile.operation_pie_by_name_input)
        else:
            return self.respond_as_json(profile.operation_pie_by_name)

    @wrappers.Request.application
    def operation_table_route(self, request):
        name = request.args.get("run")
        worker = request.args.get("worker")
        group_by = request.args.get("group_by")
        run = self._get_run(name)
        profile = run.get_profile(worker)
        if group_by == "OperationAndInputShape":
            return self.respond_as_json(profile.operation_table_by_name_input)
        else:
            return self.respond_as_json(profile.operation_table_by_name)

    @wrappers.Request.application
    def operation_stack_route(self, request):
        name = request.args.get("run")
        worker = request.args.get("worker")
        group_by = request.args.get("group_by")
        op_name = request.args.get("op_name")
        input_shape = request.args.get("input_shape")
        run = self._get_run(name)
        profile = run.get_profile(worker)
        if group_by == "OperationAndInputShape":
            return self.respond_as_json(profile.operation_stack_by_name_input[str(op_name)+"###"+str(input_shape)])
        else:
            return self.respond_as_json(profile.operation_stack_by_name[str(op_name)])

    @wrappers.Request.application
    def kernel_pie_route(self, request):
        name = request.args.get("run")
        worker = request.args.get("worker")
        run = self._get_run(name)
        profile = run.get_profile(worker)
        return self.respond_as_json(profile.kernel_pie)

    @wrappers.Request.application
    def kernel_table_route(self, request):
        name = request.args.get("run")
        worker = request.args.get("worker")
        group_by = request.args.get("group_by")
        run = self._get_run(name)
        profile = run.get_profile(worker)
        if group_by == "Kernel":
            return self.respond_as_json(profile.kernel_table)
        else:
            return self.respond_as_json(profile.kernel_op_table)

    @wrappers.Request.application
    def trace_route(self, request):
        name = request.args.get("run")
        worker = request.args.get("worker")

        run = self._get_run(name)
        profile = run.get_profile(worker)
        raw_data = self._cache.read(profile.trace_file_path)
        if not profile.trace_file_path.endswith('.gz'):
            import gzip
            raw_data = gzip.compress(raw_data, 1)
        headers = []
        headers.append(('Content-Encoding', 'gzip'))
        headers.extend(TorchProfilerPlugin.headers)
        return werkzeug.Response(raw_data, content_type="application/json", headers=headers)


    @wrappers.Request.application
    def comm_overlap_route(self, request):
        name = request.args.get("run")
        run = self.get_run(name)
        profile = run.get_profile("All")
        return self.respond_as_json(profile.steps_to_overlap)

    @wrappers.Request.application
    def comm_wait_route(self, request):
        name = request.args.get("run")
        run = self.get_run(name)
        profile = run.get_profile("All")
        return self.respond_as_json(profile.steps_to_wait)

    @wrappers.Request.application
    def comm_ops_rout(self, request):
        name = request.args.get("run")
        run = self.get_run(name)
        profile = run.get_profile("All")
        return self.respond_as_json(profile.comm_ops)

    @wrappers.Request.application
    def static_file_route(self, request):
        filename = os.path.basename(request.path)
        extension = os.path.splitext(filename)[1]
        if extension == '.html':
            mimetype = 'text/html'
        elif extension == '.css':
            mimetype = 'text/css'
        elif extension == '.js':
            mimetype = 'application/javascript'
        else:
            mimetype = 'application/octet-stream'
        filepath = os.path.join(os.path.dirname(__file__), 'static', filename)
        try:
            with open(filepath, 'rb') as infile:
                contents = infile.read()
        except IOError:
            return werkzeug.Response('404 Not Found', 'text/plain', code=404, headers=TorchProfilerPlugin.headers)
        return werkzeug.Response(
            contents, content_type=mimetype, headers=TorchProfilerPlugin.headers
        )

    @staticmethod
    def respond_as_json(obj):
        content = json.dumps(obj)
        return werkzeug.Response(content, content_type="application/json", headers=TorchProfilerPlugin.headers)

    def _monitor_runs(self):
        logger.info("Monitor runs begin")

        try:
            touched = set()
            while True:
                try:
                    logger.debug("Scan run dir")
                    run_dirs = self._get_run_dirs()

                    # Assume no deletion on run directories, trigger async load if find a new run
                    for run_dir in run_dirs:
                        # Set _is_active quickly based on file pattern match, don't wait for data loading
                        if not self._is_active:
                            self._is_active = True
                            self._is_active_initialized_event.set()

                        if run_dir not in touched:
                            touched.add(run_dir)
                            logger.info("Find run directory %s", run_dir)
                            # Use multiprocessing to avoid UI stall and reduce data parsing time
                            process = mp.Process(target=self._load_run, args=(run_dir,))
                            process.daemon = True
                            process.start()
                except Exception as ex:
                    logger.warning("Failed to scan runs. Exception=%s", ex, exc_info=True)

                time.sleep(consts.MONITOR_RUN_REFRESH_INTERNAL_IN_SECONDS)
        except:
            logger.exception("Failed to start monitor_runs")

    def _receive_runs(self):
        while True:
            run = self._queue.get()
            if run is None:
                continue

            logger.info("Add run %s", run.name)
            with self._runs_lock:
                is_new = run.name not in self._runs
                self._runs[run.name] = run
                if is_new:
                    self._runs = OrderedDict(sorted(self._runs.items()))

                # Update is_active
                if not self._is_active:
                    self._is_active = True
                    self._is_active_initialized_event.set()

    def _get_run_dirs(self):
        """Scan logdir, find PyTorch Profiler run directories.
        A directory is considered to be a run if it contains 1 or more *.pt.trace.json[.gz].
        E.g. there are 2 runs: run1, run2
            /run1
                /[worker1].pt.trace.json.gz
                /[worker2].pt.trace.json.gz
            /run2
                /[worker1].pt.trace.json
        """
        for root, _, files in io.walk(self.logdir):
            for file in files:
                if utils.is_chrome_trace_file(file):
                    yield root
                    break

    def _load_run(self, run_dir):
        import absl.logging
        absl.logging.use_absl_handler()

        try:
            name = self._get_run_name(run_dir)
            logger.info("Load run %s", name)
            # Currently, assume run data is immutable, so just load once
            loader = RunLoader(name, run_dir, self._cache)
            run = loader.load()
            logger.info("Run %s loaded", name)
            self._queue.put(run)
        except Exception as ex:
            logger.warning("Failed to load run %s. Exception=%s", ex, name, exc_info=True)

    def _get_run(self, name) -> Run:
        with self._runs_lock:
            return self._runs.get(name, None)

    def _get_run_name(self, run_dir):
        logdir = io.abspath(self.logdir)
        if run_dir == logdir:
            name = io.basename(run_dir)
        else:
            name = io.relpath(run_dir, logdir)
        return name<|MERGE_RESOLUTION|>--- conflicted
+++ resolved
@@ -119,15 +119,10 @@
     @wrappers.Request.application
     def views_route(self, request):
         name = request.args.get("run")
-<<<<<<< HEAD
         worker = request.args.get("worker")
         run = self.get_run(name)
         profile = run.get_profile(worker)
         views = sorted(profile.views, key=lambda x: x.id)
-=======
-        run = self._get_run(name)
-        views = sorted(run.views, key=lambda x: x.id)
->>>>>>> 59e7858f
         views_list = []
         for view in views:
             views_list.append(view.display_name)
