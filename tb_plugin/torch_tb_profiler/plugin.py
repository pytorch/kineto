--- conflicted
+++ resolved
@@ -159,16 +159,7 @@
 
     @wrappers.Request.application
     def operation_pie_route(self, request):
-<<<<<<< HEAD
-        name = request.args.get("run")
-        worker = request.args.get("worker")
-        span = request.args.get("span")
-        self._validate(run=name, worker=worker)
-        profile = self._get_profile(name, worker, span)
-        self._check_normal_profile(profile, name, worker)
-=======
-        profile = self._get_profile_for_request(request)
->>>>>>> 3ed8dca8
+        profile = self._get_profile_for_request(request)
 
         group_by = request.args.get("group_by")
         if group_by == "OperationAndInputShape":
@@ -178,16 +169,7 @@
 
     @wrappers.Request.application
     def operation_table_route(self, request):
-<<<<<<< HEAD
-        name = request.args.get("run")
-        worker = request.args.get("worker")
-        span = request.args.get("span")
-        self._validate(run=name, worker=worker)
-        profile = self._get_profile(name, worker, span)
-        self._check_normal_profile(profile, name, worker)
-=======
-        profile = self._get_profile_for_request(request)
->>>>>>> 3ed8dca8
+        profile = self._get_profile_for_request(request)
 
         group_by = request.args.get("group_by")
         if group_by == "OperationAndInputShape":
@@ -197,17 +179,7 @@
 
     @wrappers.Request.application
     def operation_stack_route(self, request):
-<<<<<<< HEAD
-        name = request.args.get("run")
-        worker = request.args.get("worker")
-        op_name = request.args.get("op_name")
-        span = request.args.get("span")
-        self._validate(run=name, worker=worker, op_name=op_name)
-        profile = self._get_profile(name, worker, span)
-        self._check_normal_profile(profile, name, worker)
-=======
-        profile = self._get_profile_for_request(request)
->>>>>>> 3ed8dca8
+        profile = self._get_profile_for_request(request)
 
         op_name = request.args.get("op_name")
         self._validate(op_name=op_name)
@@ -220,31 +192,13 @@
 
     @wrappers.Request.application
     def kernel_pie_route(self, request):
-<<<<<<< HEAD
-        name = request.args.get("run")
-        worker = request.args.get("worker")
-        span = request.args.get("span")
-        self._validate(run=name, worker=worker)
-        profile = self._get_profile(name, worker, span)
-        self._check_normal_profile(profile, name, worker)
-=======
-        profile = self._get_profile_for_request(request)
->>>>>>> 3ed8dca8
+        profile = self._get_profile_for_request(request)
 
         return self.respond_as_json(profile.kernel_pie)
 
     @wrappers.Request.application
     def kernel_table_route(self, request):
-<<<<<<< HEAD
-        name = request.args.get("run")
-        worker = request.args.get("worker")
-        span = request.args.get("span")
-        self._validate(run=name, worker=worker)
-        profile = self._get_profile(name, worker, span)
-        self._check_normal_profile(profile, name, worker)
-=======
-        profile = self._get_profile_for_request(request)
->>>>>>> 3ed8dca8
+        profile = self._get_profile_for_request(request)
 
         group_by = request.args.get("group_by")
         if group_by == "Kernel":
@@ -254,16 +208,7 @@
 
     @wrappers.Request.application
     def trace_route(self, request):
-<<<<<<< HEAD
-        name = request.args.get("run")
-        worker = request.args.get("worker")
-        span = request.args.get("span")
-        self._validate(run=name, worker=worker)
-        profile = self._get_profile(name, worker, span)
-        self._check_normal_profile(profile, name, worker)
-=======
-        profile = self._get_profile_for_request(request)
->>>>>>> 3ed8dca8
+        profile = self._get_profile_for_request(request)
 
         if not profile.has_kernel:# Pure CPU.
             raw_data = self._cache.read(profile.trace_file_path)
@@ -293,54 +238,22 @@
 
     @wrappers.Request.application
     def dist_gpu_info_route(self, request):
-<<<<<<< HEAD
-        name = request.args.get("run")
-        span = request.args.get("span")
-        self._validate(run=name)
-        profile = self._get_profile(name, 'All', span)
-        self._check_distributed_profile(profile, name)
-=======
         profile = self._get_profile_for_request(request, True)
->>>>>>> 3ed8dca8
         return self.respond_as_json(profile.gpu_info)
 
     @wrappers.Request.application
     def comm_overlap_route(self, request):
-<<<<<<< HEAD
-        name = request.args.get("run")
-        span = request.args.get("span")
-        self._validate(run=name)
-        profile = self._get_profile(name, 'All', span)
-        self._check_distributed_profile(profile, name)
-=======
         profile = self._get_profile_for_request(request, True)
->>>>>>> 3ed8dca8
         return self.respond_as_json(profile.steps_to_overlap)
 
     @wrappers.Request.application
     def comm_wait_route(self, request):
-<<<<<<< HEAD
-        name = request.args.get("run")
-        span = request.args.get("span")
-        self._validate(run=name)
-        profile = self._get_profile(name, 'All', span)
-        self._check_distributed_profile(profile, name)
-=======
         profile = self._get_profile_for_request(request, True)
->>>>>>> 3ed8dca8
         return self.respond_as_json(profile.steps_to_wait)
 
     @wrappers.Request.application
     def comm_ops_route(self, request):
-<<<<<<< HEAD
-        name = request.args.get("run")
-        span = request.args.get("span")
-        self._validate(run=name)
-        profile = self._get_profile(name, 'All', span)
-        self._check_distributed_profile(profile, name)
-=======
         profile = self._get_profile_for_request(request, True)
->>>>>>> 3ed8dca8
         return self.respond_as_json(profile.comm_ops)
 
     @wrappers.Request.application
@@ -463,25 +376,22 @@
             name = io.relpath(run_dir, logdir)
         return name
 
-<<<<<<< HEAD
-    def _get_profile(self, name, worker, span):
-=======
     def _get_profile_for_request(self, request, distributed=False):
         name = request.args.get("run")
+        span = request.args.get("span")
         if distributed:
             self._validate(run=name)
-            profile = self._get_profile(name, 'All')
+            profile = self._get_profile(name, 'All', span)
             self._check_distributed_profile(profile, name)
         else:
             worker = request.args.get("worker")
             self._validate(run=name, worker=worker)
-            profile = self._get_profile(name, worker)
+            profile = self._get_profile(name, worker, span)
             self._check_normal_profile(profile, name, worker)
 
         return profile
 
-    def _get_profile(self, name, worker):
->>>>>>> 3ed8dca8
+    def _get_profile(self, name, worker, span):
         run = self._get_run(name)
         self._check_run(run, name)
 
