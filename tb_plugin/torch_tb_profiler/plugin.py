# -------------------------------------------------------------------------
# Copyright (c) Microsoft Corporation. All rights reserved.
# --------------------------------------------------------------------------
import atexit
import json
import multiprocessing as mp
import os
import sys
import threading
import time
from collections import OrderedDict

import werkzeug
from tensorboard.plugins import base_plugin
from werkzeug import wrappers

from . import consts, io, utils
from .profiler import RunLoader
from .run import Run

logger = utils.get_logger()


class TorchProfilerPlugin(base_plugin.TBPlugin):
    """TensorBoard plugin for Torch Profiler."""

    plugin_name = consts.PLUGIN_NAME
    headers = [('X-Content-Type-Options', 'nosniff')]

    def __init__(self, context):
        """Instantiates TorchProfilerPlugin.
        Args:
          context: A base_plugin.TBContext instance.
        """
        super(TorchProfilerPlugin, self).__init__(context)
        start_method = os.getenv('TORCH_PROFILER_START_METHOD')
        if start_method:
            mp.set_start_method(start_method, force=True)
        self.logdir = io.abspath(context.logdir.rstrip('/'))

        self._is_active = None
        self._is_active_initialized_event = threading.Event()

        self._runs = OrderedDict()
        self._runs_lock = threading.Lock()

        self._cache = io.Cache()
        self._queue = mp.Queue()
        monitor_runs = threading.Thread(target=self._monitor_runs, name="monitor_runs", daemon=True)
        monitor_runs.start()

        receive_runs = threading.Thread(target=self._receive_runs, name="receive_runs", daemon=True)
        receive_runs.start()

        def clean():
            logger.debug("starting cleanup...")
            self._cache.__exit__(*sys.exc_info())
        atexit.register(clean)

    def __getstate__(self):
        '''The multiprocessing module can start one of three ways: spawn, fork, or forkserver. 
        The default mode is fork in Unix and spawn on Windows and macOS.
        Therefore, the __getstate__ and __setstate__ are used to pickle/unpickle the state in spawn mode.
        '''
        data = self.__dict__.copy()
        # remove self._runs_lock and self._is_active_initialized_event since they are threading stuff to
        # make sure the plugin instance could be pickled to the data parsing process
        # otherwise, 'TypeError: cannot pickle '_thread.lock' object' will be raised.
        del data['_runs_lock']
        del data['_is_active_initialized_event']
        logger.debug("TorchProfilerPlugin.__getstate__: %s " % data)
        return data

    def __setstate__(self, d):
        '''The default logging level in new process is warning. 
        As the result, the logger.info will be ignored. We have to leverage the multiprocessing.get_logger() which will be used by the 
        python multiprocessing.
        '''
        with utils.mp_logging() as logger:
            logger.debug("TorchProfilerPlugin.__setstate__ with %s " % d)
        self.__dict__.update(d)

    def is_active(self):
        """Returns whether there is relevant data for the plugin to process.
        """
        self._is_active_initialized_event.wait()
        return self._is_active

    def get_plugin_apps(self):
        return {
            "/index.js": self.static_file_route,
            "/index.html": self.static_file_route,
            "/trace_viewer_full.html": self.static_file_route,
            "/trace_embedding.html": self.static_file_route,
            "/runs": self.runs_route,
            "/views": self.views_route,
            "/workers": self.workers_route,
            "/spans": self.spans_route,
            "/overview": self.overview_route,
            "/operation": self.operation_pie_route,
            "/operation/table": self.operation_table_route,
            "/operation/stack": self.operation_stack_route,
            "/kernel": self.kernel_pie_route,
            "/kernel/table": self.kernel_table_route,
            "/trace": self.trace_route,
            "/distributed/overlap": self.comm_overlap_route,
            "/distributed/waittime": self.comm_wait_route,
            "/distributed/commops": self.comm_ops_route
        }

    def frontend_metadata(self):
        return base_plugin.FrontendMetadata(es_module_path="/index.js")

    @wrappers.Request.application
    def runs_route(self, request):
        with self._runs_lock:
            names = list(self._runs.keys())
        return self.respond_as_json(names)

    @wrappers.Request.application
    def views_route(self, request):
        name = request.args.get("run")
        worker = request.args.get("worker")
        run = self._get_run(name)
<<<<<<< HEAD
        worker = run.workers[0]
        spans = run.get_spans(worker)
        span = None
        if spans:
            span = spans[0]

        views = sorted(run.get_views(worker, span), key=lambda x: x.id)
=======
        profile = run.get_profile(worker)
        views = sorted(profile.views, key=lambda x: x.id)
>>>>>>> 96937048
        views_list = []
        for view in views:
            views_list.append(view.display_name)
        return self.respond_as_json(views_list)

    @wrappers.Request.application
    def workers_route(self, request):
        name = request.args.get("run")
        run = self._get_run(name)
        return self.respond_as_json(run.workers)

    @wrappers.Request.application
    def spans_route(self, request):
        name = request.args.get("run")
        worker = request.args.get("worker")
        run = self._get_run(name)
        return self.respond_as_json(run.get_spans(worker))

    @wrappers.Request.application
    def overview_route(self, request):
        name = request.args.get("run")
        run = self._get_run(name)
        profile = self._get_profile_for_request(request)
        data = profile.overview
        is_gpu_used = profile.has_runtime or profile.has_kernel or profile.has_memcpy_or_memset
        data["environments"] = [{"title": "Number of Worker(s)", "value": str(len(run.workers))},
                                {"title": "Device Type", "value": "GPU" if is_gpu_used else "CPU"}]
        return self.respond_as_json(data)

    @wrappers.Request.application
    def operation_pie_route(self, request):
        group_by = request.args.get("group_by")
        profile = self._get_profile_for_request(request)
        if group_by == "OperationAndInputShape":
            return self.respond_as_json(profile.operation_pie_by_name_input)
        else:
            return self.respond_as_json(profile.operation_pie_by_name)

    @wrappers.Request.application
    def operation_table_route(self, request):
        profile = self._get_profile_for_request(request)
        group_by = request.args.get("group_by")
        if group_by == "OperationAndInputShape":
            return self.respond_as_json(profile.operation_table_by_name_input)
        else:
            return self.respond_as_json(profile.operation_table_by_name)

    @wrappers.Request.application
    def operation_stack_route(self, request):
        group_by = request.args.get("group_by")
        op_name = request.args.get("op_name")
        input_shape = request.args.get("input_shape")
        profile = self._get_profile_for_request(request)
        if group_by == "OperationAndInputShape":
            return self.respond_as_json(profile.operation_stack_by_name_input[str(op_name)+"###"+str(input_shape)])
        else:
            return self.respond_as_json(profile.operation_stack_by_name[str(op_name)])

    @wrappers.Request.application
    def kernel_pie_route(self, request):
        profile = self._get_profile_for_request(request)
        return self.respond_as_json(profile.kernel_pie)

    @wrappers.Request.application
    def kernel_table_route(self, request):
        profile = self._get_profile_for_request(request)
        group_by = request.args.get("group_by")
        if group_by == "Kernel":
            return self.respond_as_json(profile.kernel_table)
        else:
            return self.respond_as_json(profile.kernel_op_table)

    @wrappers.Request.application
    def trace_route(self, request):
        profile = self._get_profile_for_request(request)
        raw_data = self._cache.read(profile.trace_file_path)
        if not profile.trace_file_path.endswith('.gz'):
            import gzip
            raw_data = gzip.compress(raw_data, 1)
        headers = []
        headers.append(('Content-Encoding', 'gzip'))
        headers.extend(TorchProfilerPlugin.headers)
        return werkzeug.Response(raw_data, content_type="application/json", headers=headers)

    @wrappers.Request.application
    def comm_overlap_route(self, request):
        name = request.args.get("run")
        run = self._get_run(name)
        profile = run.get_profile("All")
        return self.respond_as_json(profile.steps_to_overlap)

    @wrappers.Request.application
    def comm_wait_route(self, request):
        name = request.args.get("run")
        run = self._get_run(name)
        profile = run.get_profile("All")
        return self.respond_as_json(profile.steps_to_wait)

    @wrappers.Request.application
    def comm_ops_route(self, request):
        name = request.args.get("run")
        run = self._get_run(name)
        profile = run.get_profile("All")
        return self.respond_as_json(profile.comm_ops)

    @wrappers.Request.application
    def static_file_route(self, request):
        filename = os.path.basename(request.path)
        extension = os.path.splitext(filename)[1]
        if extension == '.html':
            mimetype = 'text/html'
        elif extension == '.css':
            mimetype = 'text/css'
        elif extension == '.js':
            mimetype = 'application/javascript'
        else:
            mimetype = 'application/octet-stream'
        filepath = os.path.join(os.path.dirname(__file__), 'static', filename)
        try:
            with open(filepath, 'rb') as infile:
                contents = infile.read()
        except IOError:
            return werkzeug.Response('404 Not Found', 'text/plain', code=404, headers=TorchProfilerPlugin.headers)
        return werkzeug.Response(
            contents, content_type=mimetype, headers=TorchProfilerPlugin.headers
        )

    @staticmethod
    def respond_as_json(obj):
        content = json.dumps(obj)
        return werkzeug.Response(content, content_type="application/json", headers=TorchProfilerPlugin.headers)

    def _monitor_runs(self):
        logger.info("Monitor runs begin")

        try:
            touched = set()
            while True:
                try:
                    logger.debug("Scan run dir")
                    run_dirs = self._get_run_dirs()

                    # Assume no deletion on run directories, trigger async load if find a new run
                    for run_dir in run_dirs:
                        # Set _is_active quickly based on file pattern match, don't wait for data loading
                        if not self._is_active:
                            self._is_active = True
                            self._is_active_initialized_event.set()

                        if run_dir not in touched:
                            touched.add(run_dir)
                            logger.info("Find run directory %s", run_dir)
                            # Use multiprocessing to avoid UI stall and reduce data parsing time
                            process = mp.Process(target=self._load_run, args=(run_dir,))
                            process.daemon = True
                            process.start()
                except Exception as ex:
                    logger.warning("Failed to scan runs. Exception=%s", ex, exc_info=True)

                time.sleep(consts.MONITOR_RUN_REFRESH_INTERNAL_IN_SECONDS)
        except:
            logger.exception("Failed to start monitor_runs")

    def _receive_runs(self):
        while True:
            run = self._queue.get()
            if run is None:
                continue

            logger.info("Add run %s", run.name)
            with self._runs_lock:
                is_new = run.name not in self._runs
                self._runs[run.name] = run
                if is_new:
                    self._runs = OrderedDict(sorted(self._runs.items()))

                # Update is_active
                if not self._is_active:
                    self._is_active = True
                    self._is_active_initialized_event.set()

    def _get_run_dirs(self):
        """Scan logdir, find PyTorch Profiler run directories.
        A directory is considered to be a run if it contains 1 or more *.pt.trace.json[.gz].
        E.g. there are 2 runs: run1, run2
            /run1
                /[worker1].pt.trace.json.gz
                /[worker2].pt.trace.json.gz
            /run2
                /[worker1].pt.trace.json
        """
        for root, _, files in io.walk(self.logdir):
            for file in files:
                if utils.is_chrome_trace_file(file):
                    yield root
                    break

    def _load_run(self, run_dir):
        import absl.logging
        absl.logging.use_absl_handler()

        try:
            name = self._get_run_name(run_dir)
            logger.info("Load run %s", name)
            # Currently, assume run data is immutable, so just load once
            loader = RunLoader(name, run_dir, self._cache)
            run = loader.load()
            logger.info("Run %s loaded", name)
            self._queue.put(run)
        except Exception as ex:
            logger.warning("Failed to load run %s. Exception=%s", ex, name, exc_info=True)

    def _get_run(self, name) -> Run:
        with self._runs_lock:
            return self._runs.get(name, None)

    def _get_run_name(self, run_dir):
        logdir = io.abspath(self.logdir)
        if run_dir == logdir:
            name = io.basename(run_dir)
        else:
            name = io.relpath(run_dir, logdir)
        return name

    def _get_profile_for_request(self, request):
        name = request.args.get("run")
        worker = request.args.get("worker")
        span = request.args.get("span")
        run = self._get_run(name)
        if span is None:
            # TODO: before we fully support the mutliple span, we get the first item in the list and pick the profile in tuple(1)
            spans = run.get_spans(worker)
            if spans:
                span = spans[0]

        return run.get_profile(worker, span)<|MERGE_RESOLUTION|>--- conflicted
+++ resolved
@@ -122,7 +122,6 @@
         name = request.args.get("run")
         worker = request.args.get("worker")
         run = self._get_run(name)
-<<<<<<< HEAD
         worker = run.workers[0]
         spans = run.get_spans(worker)
         span = None
@@ -130,10 +129,6 @@
             span = spans[0]
 
         views = sorted(run.get_views(worker, span), key=lambda x: x.id)
-=======
-        profile = run.get_profile(worker)
-        views = sorted(profile.views, key=lambda x: x.id)
->>>>>>> 96937048
         views_list = []
         for view in views:
             views_list.append(view.display_name)
