--- conflicted
+++ resolved
@@ -389,13 +389,10 @@
     useTSCTimestamp_ = flag;
   }
 
-<<<<<<< HEAD
   const std::string& getCustomConfig() const {
     return customConfig_;
   }
 
-=======
->>>>>>> 0afd2bc4
   uint32_t maxEvents() const {
     return maxEvents_;
   }
@@ -530,12 +527,10 @@
   bool memoryProfilerEnabled_{false};
   int profileMemoryDuration_{1000};
 
-<<<<<<< HEAD
   // Used to flexibly configure some custom options, especially for custom
   // backends. How to parse this string is handled by the custom backend.
   std::string customConfig_;
-=======
->>>>>>> 0afd2bc4
+
   // Roctracer settings
   uint32_t maxEvents_{1000000};
 };
