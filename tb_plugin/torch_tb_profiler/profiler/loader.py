--- conflicted
+++ resolved
@@ -1,23 +1,12 @@
 # -------------------------------------------------------------------------
 # Copyright (c) Microsoft Corporation. All rights reserved.
 # --------------------------------------------------------------------------
-<<<<<<< HEAD
-
-from __future__ import absolute_import, division, print_function
-
-import os
 import sys
 
-from .data import RunData, RunProfileData
-from .run_generator import RunGenerator, AllRunGenerator
-from .. import consts, utils
-from ..run import Run
-=======
 from .. import consts, io, utils
 from ..run import Run
 from .data import RunData, RunProfileData
-from .run_generator import RunGenerator
->>>>>>> 59e7858f
+from .run_generator import RunGenerator, AllRunGenerator
 
 logger = utils.get_logger()
 
