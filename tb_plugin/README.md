--- conflicted
+++ resolved
@@ -24,11 +24,7 @@
 
 * Build the wheel
   - `python setup.py build_fe sdist bdist_wheel` \
-<<<<<<< HEAD
-   **_Note_**: the build_fe step need setup yarn and nodejs
-=======
    **_Note_**: the build_fe step need setup yarn and Node.js
->>>>>>> 7b0a63b7
   - `python setup.py sdist bdist_wheel`
 
 ### Quick Start Instructions
@@ -46,11 +42,7 @@
 
 * Start TensorBoard
 
-<<<<<<< HEAD
-  Specify the profiling data folder to "logdir" in Tensorboard. If you use the above samples data, start TensorBoard with:
-=======
   Specify the profiling data folder to `logdir` in Tensorboard. If you use the above samples data, start TensorBoard with:
->>>>>>> 7b0a63b7
 
   `tensorboard --logdir=./samples`
 
@@ -64,26 +56,17 @@
 * Open TensorBoard in Chrome browser
 
   Open URL `http://localhost:6006` in the browser.
-<<<<<<< HEAD
-  If you use '--bind_all' in tensorboard start cmd, the hostname may not be 'localhost'. You may find it in the log printed after the cmd.
-=======
   If you use `--bind_all` in tensorboard start command, the hostname may not be 'localhost'. You may find it in the log printed after the cmd.
->>>>>>> 7b0a63b7
 
 * Navigate to PYTORCH_PROFILER tab
 
   If the files under `--logdir` are too big or too many,
   please wait a while and refresh the browser to check latest loaded result.
-<<<<<<< HEAD
-* Also support loading profiling data stored in AWS(S3://), Azure blob(https://\<account\>.blob.core.windows.net) and Google Cloud(GS://)
-  * S3: install boto3. set environment variables:  `AWS_ACCESS_KEY_ID`, `AWS_SECRET_ACCESS_KEY`. Optionally, `S3_ENDPOINT` can be set as well.\
-=======
   
 * Loading profiling data from cloud
   * S3 (S3://)
   
     install `boto3`. set environment variables:  `AWS_ACCESS_KEY_ID`, `AWS_SECRET_ACCESS_KEY`. Optionally, `S3_ENDPOINT` can be set as well.\
->>>>>>> 7b0a63b7
     For minio, the S3 url should start with the bucket name `s3://<bucket>/<folder>/` instead of minio prefix `s3://minio/<bucket>/<folder>`. At the same time, the `S3_ENDPOINT` is needed as well. \
     For example, the following command can be used to create minio storage after following guides: 
     * Server: https://docs.min.io/docs/minio-quickstart-guide.html
@@ -101,10 +84,6 @@
      export S3_ENDPOINT=http://localhost:9000
      tensorboard --logdir=s3://profiler/version_2/ --bind_all
   ```
-<<<<<<< HEAD
-  * Azure Blob: install azure-storage-blob. Optionally, set environment variable `AZURE_STORAGE_CONNECTION_STRING`
-  * Google Cloud: install google-cloud-storage.
-=======
   
   * Azure blob (https://\<account\>.blob.core.windows.net)
 
@@ -114,7 +93,6 @@
   
     install `google-cloud-storage`.
   
->>>>>>> 7b0a63b7
   ---
   > **_NOTES:_** For AWS, Google Cloud and Azure Blob, the trace files need to be put on a top level folder under bucket/container.
   ---
@@ -125,11 +103,7 @@
   
   and open tensorboard in browser to see all the views described below.
  
-<<<<<<< HEAD
-  Note: for accessing data in azure blob, you need to install torch-tb-profiler with cmd: `pip install torch-tb-profiler[blob]`
-=======
   Note: for accessing data in azure blob, you need to install torch-tb-profiler with `pip install torch-tb-profiler[blob]`
->>>>>>> 7b0a63b7
   
 ### Quick Usage Instructions
 
