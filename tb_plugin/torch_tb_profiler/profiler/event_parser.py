# -------------------------------------------------------------------------
# Copyright (c) Microsoft Corporation. All rights reserved.
# -------------------------------------------------------------------------
import sys
from enum import IntEnum

from .. import utils
from .communication import generate_communication_nodes
from .node import (CommunicationNode, DeviceNode, OperatorNode,
                   ProfilerStepNode, RuntimeNode)
from .range_utils import merge_ranges
from .trace import EventTypes

logger = utils.get_logger()

CommunicationOpNameSet = ['nccl:broadcast', 'nccl:all_reduce']
ProfileRole = IntEnum('ProfileRole', ['Kernel', 'Memcpy', 'Memset', 'Communication', 'Runtime', 'DataLoader', 'CpuOp', 'Other', 'Total'], start=0)


class NodeContext:
    def __init__(self, tid2list, tid2zero_rt_list, corrid_to_device):
        self.tid2list = tid2list
        self.tid2zero_rt_list = tid2zero_rt_list
        self.corrid_to_device = corrid_to_device

class StepContext:
    def __init__(self, prev_step_end_time, steps_device, steps_matched_device_nodes):
        self.prev_step_end_time = prev_step_end_time
        self.steps_device = steps_device
        self.steps_matched_device_nodes = steps_matched_device_nodes

class NodeParserMixin:
    def __init__(self, *args, **kwargs):
        '''Please refer to https://stackoverflow.com/questions/9575409/calling-parent-class-init-with-multiple-inheritance-whats-the-right-way
        to see the reason why we need call super().__init__ like this way
        '''
        super().__init__(*args, **kwargs)

        self.communication_data = {}
        self.device_node_list = []
        self.runtime_node_list = []
        self.used_devices = set()
        self.use_dp = False
        self.use_ddp = False
        self.use_nccl = False

    def parse_nodes(self, events):
        # For OperatorNode and ProfilerStepNode:
        #   Use time interval containing relationship to build father-child correlation,
        #   which is consistent with autograd profiler.
        # For RuntimeNode:
        #   Use external_id to build correlation with its father OperatorNode or ProfilerStepNode.
        #   Because in the case when RuntimeNode has duration 0 and starts at same time as a OperatorNode,
        #   just use interval containing relationship can't tell it is child or brother of the OperatorNode.
        tid2list = {} # value is a list of OperatorNode and ProfilerStepNode. Do not include RuntimeNode
        tid2zero_rt_list = {}  # value is a list of RuntimeNode with external_id=0. They will be attached to root nodes.
        corrid_to_device = {}  # value is a list of DeviceNode

        corrid_to_runtime = {}  # value is a RuntimeNode
        externalid_to_runtime = {}  # value is a list of RuntimeNode

        for event in events:
            if event.type == EventTypes.MEMORY:
                continue
            self._parse_node(event, corrid_to_device, corrid_to_runtime, externalid_to_runtime, tid2list, tid2zero_rt_list)

        for event in events:
            if event.type == EventTypes.KERNEL:
                self._update_communication_node(event)

        # associate CUDA Runtimes with CPU events
        for _, op_list in tid2list.items():
            for op in op_list:
                runtime_nodes = externalid_to_runtime.pop(op.external_id, [])
                if runtime_nodes:
                    op.runtimes.extend(runtime_nodes)
        for ext_id in externalid_to_runtime:
            if ext_id != 0:
                logger.warning("{} Runtime with external id {} don't correlate to any operator!".format(
                    len(externalid_to_runtime[ext_id]), ext_id))

        return NodeContext(tid2list, tid2zero_rt_list, corrid_to_device)

    def _update_communication_node(self, event):
        '''Update the communication node by using the TraceEvent instance'''
        external_id = event.external_id
        comm_node = self.communication_data.get(external_id)
        if comm_node:
            ts = event.ts
            dur = event.duration
            comm_node.kernel_ranges.append((ts, ts + dur))
            comm_node.total_time += dur

        return comm_node is not None

    def find_device_steps(self, steps):
        '''return steps associated with device nodes. 
        '''
        runtime_node_list = sorted(self.runtime_node_list, key=lambda x: x.start_time)

        # Use similar code with two-way merge to get all runtimes inside each host-side step span,
        # then record each step's min kernel start time and max kernel end time:
        steps_device = [(sys.maxsize, -sys.maxsize - 1)] * len(steps)
        # where the steps associated with devcie node, if yes, the related array item is larger than 0.
        steps_matched_device_nodes = [0] * len(steps)

        i_step = 0
        i_runtime = 0
        step_device_min_ts = sys.maxsize
        step_device_max_ts = -sys.maxsize - 1
        matched_device_nodes = set()

        while i_step < len(steps) and i_runtime < len(runtime_node_list):
            step_host_start_time = steps[i_step][0]
            step_host_end_time = steps[i_step][1]
            if runtime_node_list[i_runtime].start_time < step_host_start_time:
                # This runtime is ahead of or intersects with this step span. Skip this runtime.
                i_runtime += 1
            elif runtime_node_list[i_runtime].end_time <= step_host_end_time:
                # and runtime_node_list[i_runtime].start_time >= step_host_start_time
                # This runtime is inside this step span. Scan its device_nodes.
                rt = runtime_node_list[i_runtime]
                if rt.device_nodes is not None:
                    for device_node in rt.device_nodes:
                        step_device_min_ts = min(device_node.start_time, step_device_min_ts)
                        step_device_max_ts = max(device_node.end_time, step_device_max_ts)
                        matched_device_nodes.add(device_node)
                        steps_matched_device_nodes[i_step] += 1
                i_runtime += 1
            elif runtime_node_list[i_runtime].start_time < step_host_end_time:
                # and runtime_node_list[i_runtime].end_time > step_host_end_time
                # This runtime intersects with this step span. Skip this runtime.
                i_runtime += 1
            else:
                # runtime_node_list[i_runtime].start_time >= step_host_end_time
                # This runtime starts after this step's end. Record and move forward this step.
                steps_device[i_step] = (step_device_min_ts, step_device_max_ts)
                i_step += 1
                step_device_min_ts = sys.maxsize
                step_device_max_ts = -sys.maxsize - 1

        while i_step < len(steps):
            # This step doesn't launch any device side event, just assign it as empty.
            steps_device[i_step] = (step_device_min_ts, step_device_max_ts)
            step_device_min_ts = sys.maxsize
            step_device_max_ts = -sys.maxsize - 1
            i_step += 1

        # If there are matched device, find the first step end time before steps_device[0][0]
        prev_step_end_time = None
        if len(matched_device_nodes) > 0:
            prev_step_end_time = steps[0][0]
            if steps_device[0][0] != sys.maxsize:  # When step 0 has device event.
                for device_node in self.device_node_list:
                    if device_node not in matched_device_nodes:
                        # Now this device_node is not launched inside any step span.
                        if device_node.end_time < steps_device[0][0]:
                            prev_step_end_time = max(prev_step_end_time, device_node.end_time)

        return StepContext(prev_step_end_time, steps_device, steps_matched_device_nodes)

    def _parse_node(self, event, corrid_to_device, corrid_to_runtime, externalid_to_runtime, tid2list, tid2zero_rt_list):
        corrid = event.args.get("correlation", None)
        tid = event.tid
        if event.type in [EventTypes.KERNEL, EventTypes.MEMCPY, EventTypes.MEMSET]:
            self.used_devices.add(event.pid)
            device_node = DeviceNode.create(event)
            if corrid in corrid_to_runtime:
                rt_node = corrid_to_runtime[corrid]  # Don't pop it because it may be used by next kernel.
                if rt_node.device_nodes is None:
                    rt_node.device_nodes = []
                rt_node.device_nodes.append(device_node)

                # Check the external_id
                if rt_node.external_id != device_node.external_id:
<<<<<<< HEAD
                    logger.warning("Runtime and Device-op have same correlation id %s but with different external id! (runtime external_id, device external_id): (%s, %s)" % (corrid, rt_node.external_id, device_node.external_id))
=======
                    logger.warning("Runtime and Device-op have same correlation id %s but with different external id! (runtime external_id, device external_id): (%s, %s)" % 
                        (corrid, rt_node.external_id, device_node.external_id))
>>>>>>> 4fea214b
            else:
                corrid_to_device.setdefault(corrid, []).append(device_node)
            self.device_node_list.append(device_node)
        elif event.type == EventTypes.RUNTIME:
            device_nodes = corrid_to_device.pop(corrid, None)
            rt_node = RuntimeNode.create(event, device_nodes)
            corrid_to_runtime[corrid] = rt_node
            externalid_to_runtime.setdefault(rt_node.external_id, []).append(rt_node)
            # Some runtimes has external_id 0, which will not be correlated to any operator.
            # So get them and attach them to root node.
            if rt_node.external_id == 0:
                tid2zero_rt_list.setdefault(tid, []).append(rt_node)
            self.runtime_node_list.append(rt_node)

            # check the external_id
            if device_nodes:
                for device_node in device_nodes:
                    if rt_node.external_id != device_node.external_id:
<<<<<<< HEAD
                        logger.warning("Runtime and Device-op have same correlation id %s but with different external id! (rt external_id, device external_id): (%s, %s)" % (corrid, rt_node.external_id, device_node.external_id))
=======
                        logger.warning("Runtime and Device-op have same correlation id %s but with different external id! (rt external_id, device external_id): (%s, %s)" % 
                            (corrid, rt_node.external_id, device_node.external_id))
>>>>>>> 4fea214b
        elif event.type in [EventTypes.PYTHON, EventTypes.OPERATOR, EventTypes.PROFILER_STEP]:
            if event.type == EventTypes.PROFILER_STEP:
                op_node = ProfilerStepNode.create(event, event.input_shape, event.input_type, None)
            else:
                op_node = OperatorNode.create(event, event.input_shape, event.input_type, event.callstack)
            if event.name in CommunicationOpNameSet:
                self.communication_data[op_node.external_id] = CommunicationNode.create(event, op_node.input_shape, op_node.input_type)
                self.use_nccl = True
            if event.name == "DataParallel.forward":
                self.use_dp = True
            if event.name == "DistributedDataParallel.forward":
                self.use_ddp = True
            tid2list.setdefault(int(tid), []).append(op_node)


class StepParser:
    def __init__(self):
        # we could not use [[]] * len here since they all point to same memory
        # https://stackoverflow.com/questions/12791501/python-initializing-a-list-of-lists
        # https://stackoverflow.com/questions/240178/list-of-lists-changes-reflected-across-sublists-unexpectedly
        self.role_ranges = [[] for _ in range(ProfileRole.Total - 1)]
        self.steps = []
        self.steps_names = []
        self.cpu_min_ts = sys.maxsize  # Min time of CPU side events.
        self.cpu_max_ts = -sys.maxsize - 1  # Max time of CPU side events.
        self.global_min_ts = sys.maxsize  # Min time of all events.
        self.global_max_ts = -sys.maxsize - 1  # Max time of all events.
        # The below two form time range for adding gpu utilization to trace view.
        # Use "PyTorch Profiler (0)" as them.
        # If not exists, assign global_min_ts and global_max_ts to them.
        self.global_start_ts = sys.maxsize
        self.global_end_ts = -sys.maxsize - 1

    def parse_steps(self, events, comm_nodes):
        for event in events:
            if event.type == EventTypes.MEMORY:
                continue

            self._parse_step(event, comm_nodes)
            if event.type == EventTypes.TRACE and event.name == "PyTorch Profiler (0)":
                self.global_start_ts = event.ts
                self.global_end_ts = event.ts + event.duration
        if self.global_start_ts == sys.maxsize:
            self.global_start_ts = self.global_min_ts
        if self.global_end_ts == -sys.maxsize - 1:
            self.global_end_ts = self.global_max_ts

        if len(self.steps) == 0:
            self.steps.append((self.cpu_min_ts, self.cpu_max_ts))
            self.steps_names.append("0")

        for i in range(len(self.role_ranges)):
            self.role_ranges[i] = merge_ranges(self.role_ranges[i])

    @property
    def has_runtime(self):
        return bool(self.role_ranges[ProfileRole.Runtime])

    @property
    def has_kernel(self):
        return bool(self.role_ranges[ProfileRole.Kernel])

    @property
    def has_communication(self):
        return bool(self.role_ranges[ProfileRole.Communication])

    @property
    def has_memcpy_or_memset(self):
        return bool(self.role_ranges[ProfileRole.Memcpy] or self.role_ranges[ProfileRole.Memset])

    def _parse_step(self, event, comm_nodes):
        ts = event.ts
        dur = event.duration
        evt_type = event.type
        if evt_type == EventTypes.KERNEL:
            if event.external_id in comm_nodes:
                self.role_ranges[ProfileRole.Communication].append((ts, ts + dur))
            else:
                self.role_ranges[ProfileRole.Kernel].append((ts, ts + dur))
        elif evt_type == EventTypes.MEMCPY:
            self.role_ranges[ProfileRole.Memcpy].append((ts, ts + dur))
        elif evt_type == EventTypes.MEMSET:
            self.role_ranges[ProfileRole.Memset].append((ts, ts + dur))
        elif evt_type == EventTypes.RUNTIME:
            self.role_ranges[ProfileRole.Runtime].append((ts, ts + dur))
        elif evt_type == EventTypes.OPERATOR and event.name.startswith("enumerate(DataLoader)#") \
                and event.name.endswith(".__next__"):
            self.role_ranges[ProfileRole.DataLoader].append((ts, ts + dur))
        elif event.type == EventTypes.PROFILER_STEP:
            self.steps.append((ts, ts + dur))
            self.steps_names.append(str(event.step))
        elif evt_type in [EventTypes.PYTHON, EventTypes.OPERATOR]:
            self.role_ranges[ProfileRole.CpuOp].append((ts, ts + dur))

        # Record host side min and max time.
        if evt_type in [EventTypes.PYTHON, EventTypes.OPERATOR, EventTypes.PROFILER_STEP]:
            self.cpu_min_ts = min(self.cpu_min_ts, ts)
            self.cpu_max_ts = max(self.cpu_max_ts, ts + dur)
        # Record global wise min and max time.
        self.global_min_ts = min(self.global_min_ts, ts)
        self.global_max_ts = max(self.global_max_ts, ts + dur)

    def update_steps_duration(self, context):
        '''Update self.steps considering device side events launched by each host side step.
        Update self.steps_names if some tail steps are removed.'''

        prev_step_end_time = context.prev_step_end_time
        steps_device = context.steps_device
        steps_matched_device_nodes = context.steps_matched_device_nodes

        # Change step time to device side on the condition that any step have device time.
        is_use_gpu = prev_step_end_time is not None
        if is_use_gpu:
            for i_step in range(len(self.steps)):
                step_start_time = max(prev_step_end_time, self.steps[i_step][0])
                step_end_time = self.steps[i_step][1]
                if steps_device[i_step][0] == sys.maxsize:  # When step i_step has no device event.
                    # Assign to step_start_time when kernel is behind host step end.
                    step_end_time = max(step_end_time, step_start_time)
                else:
                    step_end_time = max(step_end_time, steps_device[i_step][1])
                    if step_end_time < step_start_time:
                        logger.warning(
                            "Abnormal step_end_time of step {}: [{}, {}]".format(
                                i_step, step_start_time, step_end_time))
                        step_end_time = step_start_time
                self.steps[i_step] = (step_start_time, step_end_time)  # Update step time considering device side.
                prev_step_end_time = step_end_time

        is_remove_tail_steps = True  # TODO: Use tensorboard argument instead.
        if is_use_gpu and len(self.steps) > 1 and is_remove_tail_steps:
            i_step = len(self.steps) - 1
            while i_step >= 0:
                if steps_matched_device_nodes[i_step] > 0:
                    break
                i_step -= 1
            if i_step >= 0:
                keep_steps = i_step + 1
                if i_step > 0 and steps_matched_device_nodes[i_step - 1] * 0.8 > steps_matched_device_nodes[i_step]:
                    keep_steps = i_step
                if keep_steps < len(self.steps):
                    logger.warning(
                        "Remove the last {} steps from overview. "
                        "Because the profiler may fail to capture all the kernels launched by these steps.".format(
                            len(self.steps) - keep_steps
                        ))
                    self.steps = self.steps[:keep_steps]
                    self.steps_names = self.steps_names[:keep_steps]

class EventParser(NodeParserMixin, StepParser):
    def __init__(self):
        super().__init__()

    def parse(self, events):
        node_context = self.parse_nodes(events)
        self.parse_steps(events, self.communication_data)

        # Move the interleaved logic out of each NodeParser and StepParser
        steps_context = self.find_device_steps(self.steps)
        self.update_steps_duration(steps_context)
        return node_context

    def generate_communication_nodes(self):
        return generate_communication_nodes(self.communication_data, self.steps, self.steps_names)<|MERGE_RESOLUTION|>--- conflicted
+++ resolved
@@ -173,12 +173,8 @@
 
                 # Check the external_id
                 if rt_node.external_id != device_node.external_id:
-<<<<<<< HEAD
-                    logger.warning("Runtime and Device-op have same correlation id %s but with different external id! (runtime external_id, device external_id): (%s, %s)" % (corrid, rt_node.external_id, device_node.external_id))
-=======
                     logger.warning("Runtime and Device-op have same correlation id %s but with different external id! (runtime external_id, device external_id): (%s, %s)" % 
                         (corrid, rt_node.external_id, device_node.external_id))
->>>>>>> 4fea214b
             else:
                 corrid_to_device.setdefault(corrid, []).append(device_node)
             self.device_node_list.append(device_node)
@@ -197,12 +193,8 @@
             if device_nodes:
                 for device_node in device_nodes:
                     if rt_node.external_id != device_node.external_id:
-<<<<<<< HEAD
-                        logger.warning("Runtime and Device-op have same correlation id %s but with different external id! (rt external_id, device external_id): (%s, %s)" % (corrid, rt_node.external_id, device_node.external_id))
-=======
                         logger.warning("Runtime and Device-op have same correlation id %s but with different external id! (rt external_id, device external_id): (%s, %s)" % 
                             (corrid, rt_node.external_id, device_node.external_id))
->>>>>>> 4fea214b
         elif event.type in [EventTypes.PYTHON, EventTypes.OPERATOR, EventTypes.PROFILER_STEP]:
             if event.type == EventTypes.PROFILER_STEP:
                 op_node = ProfilerStepNode.create(event, event.input_shape, event.input_type, None)
