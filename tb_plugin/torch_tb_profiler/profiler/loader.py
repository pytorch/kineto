# -------------------------------------------------------------------------
# Copyright (c) Microsoft Corporation. All rights reserved.
# --------------------------------------------------------------------------
import sys

from .. import consts, io, utils
from ..run import Run
from .data import RunData, RunProfileData
from .run_generator import RunGenerator, DistributedRunGenerator

logger = utils.get_logger()


class RunLoader(object):
    def __init__(self, name, run_dir, caches):
        self.run = RunData(name, run_dir)
        self.caches = caches

    def load(self):
        self._parse()
        if len(self.run.profiles) == 0:
            logger.warning("No profile data found.")
            return None

        self._process()

        self._analyze()

        run = self._generate_run()
        return run

    def _parse(self):
        workers = []
        for path in io.listdir(self.run.run_dir):
            if io.isdir(io.join(self.run.run_dir, path)):
                continue
            match = consts.WORKER_PATTERN.match(path)
            if not match:
                continue

            worker = match.group(1)
            span = match.group(2)
            if span:
                # remove the starting dot (.)
                span = span[1:]

            workers.append((worker, span, path))

        for worker, span, path in sorted(workers):
            try:
                data = RunProfileData.parse(self.run.run_dir, worker, span, path, self.caches)
                self.run.profiles[(worker, span)] = data
            except Exception as ex:
                logger.warning("Failed to parse profile data for Run %s on %s. Exception=%s",
                               self.run.name, worker, ex, exc_info=True)

    def _process(self):
        comm_node_lists = []
        for data in self.run.profiles.values():
            logger.debug("Processing profile data")
            data.process()
            comm_node_lists.append(data.comm_node_list)
            logger.debug("Processing profile data finish")

        worker_num = len(comm_node_lists)
        for i, node in enumerate(comm_node_lists[0]):
            # loop for all communication kernel ranges in order
            for j in range(len(node.kernel_ranges)):
                min_range = sys.maxsize
                # For each kernel_range, find the minist between workers as the real communication time
                for k in range(worker_num):
                    kernel_ranges = comm_node_lists[k][i].kernel_ranges
                    if kernel_ranges:
                        if kernel_ranges[j][1] - kernel_ranges[j][0] < min_range:
                            min_range = kernel_ranges[j][1] - kernel_ranges[j][0]
                for k in range(worker_num):
                    comm_node_lists[k][i].real_time += min_range

        for data in self.run.profiles.values():
            data.communication_parse()


    def _analyze(self):
        for data in self.run.profiles.values():
            logger.debug("Analyzing profile data")
            data.analyze()
            logger.debug("Analyzing profile data finish")

    def _generate_run(self):
        run = Run(self.run.name, self.run.run_dir)
<<<<<<< HEAD
        for (worker, span), data in self.run.profiles.items():
            generator = RunGenerator(worker, span, data)
=======
        has_communication = False
        for worker, data in self.run.profiles.items():
            generator = RunGenerator(worker, data)
>>>>>>> 96937048
            profile = generator.generate_run_profile()
            run.add_profile(profile)
            if profile.has_communication:
                has_communication = True
        if has_communication:
            generator = DistributedRunGenerator(self.run.profiles)
            profile = generator.generate_run_profile()
            run.add_profile(profile)
        return run<|MERGE_RESOLUTION|>--- conflicted
+++ resolved
@@ -88,14 +88,10 @@
 
     def _generate_run(self):
         run = Run(self.run.name, self.run.run_dir)
-<<<<<<< HEAD
+        has_communication = False
+
         for (worker, span), data in self.run.profiles.items():
             generator = RunGenerator(worker, span, data)
-=======
-        has_communication = False
-        for worker, data in self.run.profiles.items():
-            generator = RunGenerator(worker, data)
->>>>>>> 96937048
             profile = generator.generate_run_profile()
             run.add_profile(profile)
             if profile.has_communication:
