# -------------------------------------------------------------------------
# Copyright (c) Microsoft Corporation. All rights reserved.
# --------------------------------------------------------------------------
from collections import OrderedDict

from .. import consts, utils
from ..run import DistributedRunProfile, RunProfile
from .node import MemoryMetrics
from .overall_parser import ProfileRole

logger = utils.get_logger()


class RunGenerator(object):
    def __init__(self, worker, span, profile_data):
        self.worker = worker
        self.span = span
        self.profile_data = profile_data

    def generate_run_profile(self):
        profile_run = RunProfile(self.worker, self.span)
        profile_run.has_runtime = self.profile_data.has_runtime
        profile_run.has_kernel = self.profile_data.has_kernel
        profile_run.has_communication = self.profile_data.has_communication
        profile_run.has_memcpy_or_memset = self.profile_data.has_memcpy_or_memset
        profile_run.views.append(consts.OVERALL_VIEW)
        profile_run.overview = self._generate_overview()

        profile_run.views.append(consts.OP_VIEW)
        profile_run.operation_pie_by_name = self._generate_op_pie()
        profile_run.operation_table_by_name = self._generate_op_table(self.profile_data.op_list_groupby_name)
        profile_run.operation_stack_by_name = self._generate_op_table_for_stack(False)
        profile_run.operation_pie_by_name_input = self._generate_op_pie(True)
        profile_run.operation_table_by_name_input = self._generate_op_table(self.profile_data.op_list_groupby_name_input, True)
        profile_run.operation_stack_by_name_input = self._generate_op_table_for_stack(True)

        if self.profile_data.has_kernel:
            profile_run.views.append(consts.KERNEL_VIEW)
            profile_run.kernel_op_table = self._generate_kernel_op_table()
            profile_run.kernel_pie = self._generate_kernel_pie()
            profile_run.kernel_table = self._generate_kernel_table()

        profile_run.views.append(consts.TRACE_VIEW)
        profile_run.trace_file_path = self.profile_data.trace_file_path
        profile_run.gpu_util_buckets = self.profile_data.gpu_util_buckets
        profile_run.approximated_sm_efficency_ranges = self.profile_data.approximated_sm_efficency_ranges

        profile_run.gpu_ids = self.profile_data.gpu_ids
        profile_run.gpu_utilization = self.profile_data.gpu_utilization
        profile_run.sm_efficency = self.profile_data.sm_efficency
        profile_run.occupancy = self.profile_data.occupancy
        profile_run.blocks_per_sm_count = self.profile_data.blocks_per_sm_count
        profile_run.occupancy_count = self.profile_data.occupancy_count

        # add memory stats
        if self.profile_data.has_memory_data:
            profile_run.memory_view = self._generate_memory_view(self.profile_data.memory_stats)
            profile_run.views.append(consts.MEMORY_VIEW)

        profile_run.gpu_infos = {}
        for gpu_id in profile_run.gpu_ids:
            gpu_info = RunGenerator._get_gpu_info(self.profile_data.device_props, gpu_id)
            if gpu_info is not None:
                profile_run.gpu_infos[gpu_id] = gpu_info

        return profile_run

    def _generate_overview(self):
        def build_part_time_str(part_cost, part_name):
            format_str = '<div class="visualization-tooltip" style="white-space: nowrap;">' \
                         'Step {}<br>' \
                         'Total: {}us<br>' \
                         '<b>{}: {}us</b><br>' \
                         'Percentage: {}%' \
                         '</div>'
            percentage = round(100 * part_cost / costs.costs[ProfileRole.Total], 2)
            return format_str.format(step_name, costs.costs[ProfileRole.Total], part_name, part_cost, percentage)

        def build_avg_cost_dict(part_name, part_cost):
            cost_dict = {"name": part_name,
                         "description": "",
                         "value": round(part_cost),
                         "extra": round(100 * part_cost / self.profile_data.avg_costs.costs[ProfileRole.Total], 2)}
            return cost_dict

        show_gpu = self.profile_data.has_runtime or self.profile_data.has_kernel or self.profile_data.has_memcpy_or_memset

        column_tootip = {"type": "string", "role": "tooltip", "p": {"html": "true"}}
        data = {}
        data["steps"] = {}
        data["steps"]["columns"] = [{"type": "string", "name": "Step"}]
        if show_gpu:
            data["steps"]["columns"].extend([{"type": "number", "name": "Kernel"},
                                             column_tootip,
                                             {"type": "number", "name": "Memcpy"},
                                             column_tootip,
                                             {"type": "number", "name": "Memset"},
                                             column_tootip])
        if self.profile_data.has_communication:
            data["steps"]["columns"].extend([{"type": "number", "name": "Communication"},
                                             column_tootip])
        if show_gpu:
            data["steps"]["columns"].extend([{"type": "number", "name": "Runtime"},
                                             column_tootip])
        data["steps"]["columns"].extend([{"type": "number", "name": "DataLoader"},
                                         column_tootip,
                                         {"type": "number", "name": "CPU Exec"},
                                         column_tootip,
                                         {"type": "number", "name": "Other"},
                                         column_tootip])

        data["steps"]["rows"] = []
        for i in range(len(self.profile_data.steps_costs)):
            costs = self.profile_data.steps_costs[i]
            step_name = self.profile_data.steps_names[i]
            row = [step_name]
            if show_gpu:
                row.extend([costs.costs[ProfileRole.Kernel],
                            build_part_time_str(costs.costs[ProfileRole.Kernel], "Kernel"),
                            costs.costs[ProfileRole.Memcpy],
                            build_part_time_str(costs.costs[ProfileRole.Memcpy], "Memcpy"),
                            costs.costs[ProfileRole.Memset],
                            build_part_time_str(costs.costs[ProfileRole.Memset], "Memset")])
            if self.profile_data.has_communication:
                row.extend([costs.costs[ProfileRole.Communication],
                            build_part_time_str(costs.costs[ProfileRole.Communication], "Communication")])
            if show_gpu:
                row.extend([costs.costs[ProfileRole.Runtime],
                            build_part_time_str(costs.costs[ProfileRole.Runtime], "Runtime")])
            row.extend([costs.costs[ProfileRole.DataLoader],
                        build_part_time_str(costs.costs[ProfileRole.DataLoader], "DataLoader"),
                        costs.costs[ProfileRole.CpuOp],
                        build_part_time_str(costs.costs[ProfileRole.CpuOp], "CPU Exec"),
                        costs.costs[ProfileRole.Other],
                        build_part_time_str(costs.costs[ProfileRole.Other], "Other")])
            data["steps"]["rows"].append(row)

        avg_costs = []
        if show_gpu:
            avg_costs.extend([
                build_avg_cost_dict("Kernel", self.profile_data.avg_costs.costs[ProfileRole.Kernel]),
                build_avg_cost_dict("Memcpy", self.profile_data.avg_costs.costs[ProfileRole.Memcpy]),
                build_avg_cost_dict("Memset", self.profile_data.avg_costs.costs[ProfileRole.Memset])
            ])
        if self.profile_data.has_communication:
            avg_costs.extend([
                build_avg_cost_dict("Communication", self.profile_data.avg_costs.costs[ProfileRole.Communication])
            ])
        if show_gpu:
            avg_costs.extend([
                build_avg_cost_dict("Runtime", self.profile_data.avg_costs.costs[ProfileRole.Runtime])
            ])
        avg_costs.extend([
            build_avg_cost_dict("DataLoader", self.profile_data.avg_costs.costs[ProfileRole.DataLoader]),
            build_avg_cost_dict("CPU Exec", self.profile_data.avg_costs.costs[ProfileRole.CpuOp]),
            build_avg_cost_dict("Other", self.profile_data.avg_costs.costs[ProfileRole.Other])
        ])

        data["performance"] = [{"name": "Average Step Time", "description": "",
                                "value": round(self.profile_data.avg_costs.costs[ProfileRole.Total]),
                                "extra": 100, "children": avg_costs}]

        if len(self.profile_data.recommendations) == 0:
            html = "<li>N/A</li>"
        else:
            html = ""
            for recommendation in self.profile_data.recommendations:
                html += "<li>{}</li>".format(recommendation)
        data["recommendations"] = "<ul>{}</ul>".format(html)

        return data

    def _generate_op_pie(self, group_by_input_shape=False):
        op_device_total_time = []
        op_device_self_time = []
        op_host_total_time = []
        op_host_self_time = []

        if group_by_input_shape:
            op_list = self.profile_data.op_list_groupby_name_input
        else:
            op_list = self.profile_data.op_list_groupby_name

        for op_agg in op_list:
            # Whether device_duration & self_device_duration are accurate or not depends on the input tracing data.
            if op_agg.device_duration > 0:
                op_device_total_time.append([op_agg.name, op_agg.device_duration])
            if op_agg.self_device_duration > 0:
                op_device_self_time.append([op_agg.name, op_agg.self_device_duration])
            if op_agg.host_duration > 0:
                op_host_total_time.append([op_agg.name, op_agg.host_duration])
            if op_agg.self_host_duration > 0:
                op_host_self_time.append([op_agg.name, op_agg.self_host_duration])

        op_device_total_time.sort(key=lambda x: x[1], reverse=True)
        op_device_self_time.sort(key=lambda x: x[1], reverse=True)
        op_host_total_time.sort(key=lambda x: x[1], reverse=True)
        op_host_self_time.sort(key=lambda x: x[1], reverse=True)

        data = {}
        device_total_time = {}
        device_self_time = {}
        host_total_time = {}
        host_self_time = {}

        if len(op_device_total_time) > 0:
            device_total_time["title"] = "Device Total Time (us)"
            device_total_time["columns"] = [{"type": "string", "name": "name"}, {"type": "number", "name": "value"}]
            device_total_time["rows"] = op_device_total_time
        else:
            device_total_time = None

        if len(op_device_self_time) > 0:
            device_self_time["title"] = "Device Self Time (us)"
            device_self_time["columns"] = [{"type": "string", "name": "name"}, {"type": "number", "name": "value"}]
            device_self_time["rows"] = op_device_self_time
        else:
            device_self_time = None

        if len(op_host_total_time) > 0:
            host_total_time["title"] = "Host Total Time (us)"
            host_total_time["columns"] = [{"type": "string", "name": "name"}, {"type": "number", "name": "value"}]
            host_total_time["rows"] = op_host_total_time
        else:
            host_total_time = None

        if len(op_host_self_time) > 0:
            host_self_time["title"] = "Host Self Time (us)"
            host_self_time["columns"] = [{"type": "string", "name": "name"}, {"type": "number", "name": "value"}]
            host_self_time["rows"] = op_host_self_time
        else:
            host_self_time = None

        data["device_total_time"] = device_total_time
        data["device_self_time"] = device_self_time
        data["host_total_time"] = host_total_time
        data["host_self_time"] = host_self_time

        return data

    def _generate_op_table(self, op_list, group_by_input_shape=False, call_stack=False):
        show_gpu = self.profile_data.has_kernel or self.profile_data.has_memcpy_or_memset

        if group_by_input_shape:
            stack_list_dict = self.profile_data.stack_lists_group_by_name_input
        else:
            stack_list_dict = self.profile_data.stack_lists_group_by_name

        op_list = sorted(op_list,
                         key=lambda x: x.self_device_duration if show_gpu else x.self_host_duration,
                         reverse=True)

        data = list()
        for op in op_list:
            # Whether device_duration & self_device_duration are accurate or not depends on the input tracing data.
            row = dict()
            row['name'] = op.name
            if group_by_input_shape:
                row['input_shape'] = op.input_shape
            row['calls'] = op.calls
            if show_gpu:
                row['device_self_duration'] = round(op.self_device_duration)
                row['device_total_duration'] = round(op.device_duration)
            row['host_self_duration'] = round(op.self_host_duration)
            row['host_total_duration'] = round(op.host_duration)
            if call_stack:
                row['call_stack'] = op.call_stacks.pop()
            else:
                if group_by_input_shape:
                    key = op.name + '###' + str(op.input_shape)
                else:
                    key = op.name
                row['has_call_stack'] = key in stack_list_dict
            data.append(row)

        return data

    def _generate_op_table_for_stack(self, group_by_input_shape):
        if group_by_input_shape:
            stack_list_dict = self.profile_data.stack_lists_group_by_name_input
        else:
            stack_list_dict = self.profile_data.stack_lists_group_by_name

        result = dict()
        for k,v in stack_list_dict.items():
            result[k] = self._generate_op_table(v, group_by_input_shape, True)
        return result

    @staticmethod
    def _get_gpu_metrics_columns(blocks_per_sm_count, occupancy_count):
        columns = []
        if blocks_per_sm_count > 0:
            columns.append({"type": "number", "name": "Mean Blocks Per SM",
                            "tooltip": consts.TOOLTIP_BLOCKS_PER_SM})
        if occupancy_count > 0:
            columns.append({"type": "number", "name": "Mean Est. Achieved Occupancy (%)",
<<<<<<< HEAD
                            "tooltip": consts.TOOLTIP_OCCUPANCY})
=======
                            "tooltip": consts.TOOLTIP_OCCUPANCY_COMMON + consts.TOOLTIP_OCCUPANCY_TABLE})
>>>>>>> 7b0a63b7
        return columns

    def _generate_kernel_op_table(self):
        table = {}
        table["columns"] = [{"type": "string", "name": "Name"}, {"type": "string", "name": "Operator"}]
        col_names = ["Calls", "Total Duration (us)", "Mean Duration (us)", "Max Duration (us)", "Min Duration (us)"]
        for column in col_names:
            table["columns"].append({"type": "number", "name": column})
        gpu_metrics_columns = RunGenerator._get_gpu_metrics_columns(
            sum(self.profile_data.blocks_per_sm_count), sum(self.profile_data.occupancy_count))
        table["columns"].extend(gpu_metrics_columns)

        table["rows"] = []
        kernel_list = sorted(self.profile_data.kernel_list_groupby_name_op, key=lambda x: x.total_duration,
                             reverse=True)
        for agg_by_name_op in kernel_list:
            kernel_op_row = [agg_by_name_op.name, agg_by_name_op.op_name, agg_by_name_op.calls,
                             agg_by_name_op.total_duration, round(agg_by_name_op.avg_duration),
                             agg_by_name_op.max_duration, agg_by_name_op.min_duration]
            if sum(self.profile_data.blocks_per_sm_count) > 0:
                kernel_op_row.append(round(agg_by_name_op.avg_blocks_per_sm, 2))
            if sum(self.profile_data.occupancy_count) > 0:
                kernel_op_row.append(round(agg_by_name_op.avg_occupancy, 2))
            table["rows"].append(kernel_op_row)
        data = {"data": table}
        return data

    def _generate_kernel_pie(self):
        pie = {"columns": [{"type": "string", "name": "name"}, {"type": "number", "name": "value"}], "rows": []}
        for _id, (name, row) in enumerate(self.profile_data.kernel_stat.iterrows()):
            pie["rows"].append([name, row["sum"]])
        data = {"total": pie}
        return data

    def _generate_kernel_table(self):
        table = {}
        table["columns"] = [{"type": "string", "name": "Name"}]
        columns = ["count", "sum", "mean", "max", "min"]
        round_digits = [0, 0, 0, 0, 0]
        if sum(self.profile_data.blocks_per_sm_count) > 0:
            columns.append("blocks_per_sm")
            round_digits.append(2)
        if sum(self.profile_data.occupancy_count) > 0:
            columns.append("occupancy")
            round_digits.append(2)
        col_names = ["Calls", "Total Duration (us)", "Mean Duration (us)", "Max Duration (us)", "Min Duration (us)"]
        for column in col_names:
            table["columns"].append({"type": "number", "name": column})
        gpu_metrics_columns = RunGenerator._get_gpu_metrics_columns(
            sum(self.profile_data.blocks_per_sm_count), sum(self.profile_data.occupancy_count))
        table["columns"].extend(gpu_metrics_columns)

        table["rows"] = []
        for _id, (name, row) in enumerate(self.profile_data.kernel_stat.iterrows()):
            kernel_row = [name]
            for i, column in enumerate(columns):
                kernel_row.append(round(row[column]) if round_digits[i] == 0
                                  else round(row[column], round_digits[i]))
            table["rows"].append(kernel_row)
        data = {"data": table}
        return data

    def _generate_memory_view(self, memory_stats):

        data = OrderedDict()
        result = {
            "metadata": {
                "title": "Memory View",
                "default_device": "CPU",
                "search": "Operator Name",
                "sort": "Self Size Increase (KB)"
            },
            "data": data
        }

        columns_names = [
            ("Operator Name", "string", ""),
            ("Calls", "number", "# of calls of the operator."),
            ("Size Increase (KB)", "number", "The memory increase size include all children operators."),
            ("Self Size Increase (KB)", "number", "The memory increase size associated with the operator itself."),
            ("Allocation Count", "number", "The allocation count including all chidren operators."),
            ("Self Allocation Count", "number", "The allocation count belonging to the operator itself."),
            ("Allocation Size (KB)", "number", "The allocation size including all children operators."),
            ("Self Allocation Size (KB)", "number", "The allocation size belonging to the operator itself.\nIt will sum up all allocation bytes without considering the memory free.")
        ]
        for name, memory in sorted(memory_stats.items()):
            table = {}

            # Process columns
            columns = []
            for col_name, col_type, tool_tip in columns_names:
                if tool_tip:
                    columns.append({"type": col_type, "name": col_name, "tooltip": tool_tip})
                else:
                    columns.append({"type": col_type, "name": col_name})
            table["columns"] = columns

            # Process rows
            rows = []
            for op_name, stat in sorted(memory.items()):
                rows.append([
                    op_name,
                    stat[6],
                    round(stat[MemoryMetrics.IncreaseSize] / 1024, 2),
                    round(stat[MemoryMetrics.SelfIncreaseSize] / 1024, 2),
                    stat[MemoryMetrics.AllocationCount],
                    stat[MemoryMetrics.SelfAllocationCount],
                    round(stat[MemoryMetrics.AllocationSize] / 1024, 2),
                    round(stat[MemoryMetrics.SelfAllocationSize] / 1024, 2)
                    ])
            table["rows"] = rows

            data[name] = table
        return result

    @staticmethod
    def _get_gpu_info(device_props, gpu_id):
        if (device_props is None) or (gpu_id >= len(device_props)) or (gpu_id < 0):
            return None

        device_prop = device_props[gpu_id]
        gpu_info = {}
        name = device_prop.get("name")
        if name is not None:
            gpu_info["Name"] = name

        mem = device_prop.get("totalGlobalMem")
        if mem is not None:
            gpu_info["Memory"] = "{} GB".format(round(float(mem) / 1024 / 1024 / 1024, 2))

        major = device_prop.get("computeMajor")
        minor = device_prop.get("computeMinor")
        if major is not None and minor is not None:
            gpu_info["Compute Capability"] = "{}.{}".format(major, minor)

        return gpu_info


class DistributedRunGenerator(object):
    def __init__(self, all_profile_data, span):
        self.all_profile_data = all_profile_data
        self.span = span

    def generate_run_profile(self):
        profile_run = DistributedRunProfile(self.span)
        profile_run.views.append(consts.DISTRIBUTED_VIEW)
        profile_run.gpu_info = self._generate_gpu_info()
        profile_run.steps_to_overlap = self._generate_overlap_graph()
        profile_run.steps_to_wait = self._generate_wait_graph()
        profile_run.comm_ops = self._generate_ops_table()
        return profile_run

    def _generate_gpu_info(self):
        result = OrderedDict()
        index = 0
        for data in sorted(self.all_profile_data, key=lambda x: x.worker):
            if not data.device_props:
               continue

            match = consts.NODE_PROCESS_PATTERN.match(data.worker)
            if match:
                node = match.group(1)
                process_id = match.group(2)
            else:
                logger.warning("cannot parse node name from worker name {}".format(data.worker))
                node = data.worker
                process_id = index
                index += 1
            if node not in result:
                result[node] = OrderedDict()

            process_id = "Process " + str(process_id)
            result[node][process_id] = OrderedDict()
            for used_device in data.used_devices:
                gpu_info = RunGenerator._get_gpu_info(data.device_props, used_device)
                if gpu_info is not None:
                    result[node][process_id]['GPU'+str(used_device)] = gpu_info

        if result:
            for k,v in result.items():
                result[k] = OrderedDict(sorted(v.items()))
            return {
                "metadata": {"title": "Device Information"},
                "data": result
            }
        else:
            return None

    def _generate_overlap_graph(self):
        result = dict()
        result["metadata"] = {"title": "Computation/Communication Overview", "legends": ["Computation", "Overlapping", "Communication", "Other"], "units": "us"}
        steps_to_overlap = OrderedDict()
        steps_to_overlap['all'] = OrderedDict()
        for data in self.all_profile_data:
            steps_to_overlap['all'][data.worker] = [0, 0, 0, 0]
            step_number = len(data.steps_names)
            for i,step_name in enumerate(data.steps_names):
                steps_to_overlap.setdefault(step_name, OrderedDict())
                costs = data.comm_overlap_costs[i]
                steps_to_overlap[step_name][data.worker] = [costs.computation - costs.overlap, costs.overlap, costs.communication - costs.overlap, costs.other]
                steps_to_overlap['all'][data.worker] = [sum(x) for x in zip(steps_to_overlap['all'][data.worker], steps_to_overlap[step_name][data.worker])]
            steps_to_overlap['all'][data.worker] = [x/step_number for x in steps_to_overlap['all'][data.worker]]
        for k,v in steps_to_overlap.items():
            steps_to_overlap[k] = OrderedDict(sorted(v.items()))
        result["data"] = steps_to_overlap
        return result

    def _generate_wait_graph(self):
        result = dict()
        result["metadata"] = {"title": "Synchronizing/Communication Overview", "legends": ["Data Transfer Time", "Synchronizing Time"], "units": "us"}
        steps_to_wait = OrderedDict()

        steps_to_wait['all'] = OrderedDict()
        for data in self.all_profile_data:
            steps_to_wait['all'][data.worker] = [0, 0]
            step_number = len(data.step_comm_stats.values())
            for step,comm_stats in data.step_comm_stats.items():
                steps_to_wait.setdefault(step, OrderedDict())[data.worker] = [comm_stats[1], comm_stats[0]-comm_stats[1]]
                steps_to_wait['all'][data.worker] = [sum(x) for x in zip(steps_to_wait['all'][data.worker], steps_to_wait[step][data.worker])]
            steps_to_wait['all'][data.worker] = [x/step_number for x in steps_to_wait['all'][data.worker]]

        for k,v in steps_to_wait.items():
            steps_to_wait[k] = OrderedDict(sorted(v.items()))
        result["data"] = steps_to_wait
        return result

    def _generate_ops_table(self):
        result = dict()
        result["metadata"] = {"title": "Communication Operations Stats"}
        workers_to_comm_ops = OrderedDict()
        # Ignore the span for distributed view
        for data in self.all_profile_data:
            table = {}
            table["columns"] = [{"type": "string", "name": "Name"}]
            col_names = ["Calls", "Total Size (bytes)", "Avg Size (bytes)", "Total Latency (us)", "Avg Latency (us)", "Data Transfer Time (us)", "Avg Data Transfer Time (us)"]
            for column in col_names:
                table["columns"].append({"type": "number", "name": column})
            table["rows"] = []
            for op,stats in data.total_comm_stats.items():
                row = [op, stats[0], stats[1], round(stats[1]/stats[0]), stats[2], round(stats[2]/stats[0]), stats[3], round(stats[3]/stats[0])]
                table["rows"].append(row)
            workers_to_comm_ops[data.worker] = table
        result["data"] = workers_to_comm_ops
        return result<|MERGE_RESOLUTION|>--- conflicted
+++ resolved
@@ -294,11 +294,7 @@
                             "tooltip": consts.TOOLTIP_BLOCKS_PER_SM})
         if occupancy_count > 0:
             columns.append({"type": "number", "name": "Mean Est. Achieved Occupancy (%)",
-<<<<<<< HEAD
-                            "tooltip": consts.TOOLTIP_OCCUPANCY})
-=======
                             "tooltip": consts.TOOLTIP_OCCUPANCY_COMMON + consts.TOOLTIP_OCCUPANCY_TABLE})
->>>>>>> 7b0a63b7
         return columns
 
     def _generate_kernel_op_table(self):
