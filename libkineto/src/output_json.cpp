/*
 * Copyright (c) Facebook, Inc. and its affiliates.
 * All rights reserved.
 * This source code is licensed under the BSD-style license found in the
 * LICENSE file in the root directory of this source tree.
 */

#include "output_json.h"

#include <fmt/format.h>
#include <fstream>
#include <time.h>
#include <map>

#include "Config.h"
#ifdef HAS_CUPTI
#include "CuptiActivity.h"
#include "CuptiActivity.tpp"
#include "CuptiActivityInterface.h"
#include "CudaDeviceProperties.h"
#endif // HAS_CUPTI
#include "Demangle.h"
#include "TraceSpan.h"

#include "Logger.h"

using std::endl;
using namespace libkineto;

namespace KINETO_NAMESPACE {

static constexpr int kSchemaVersion = 1;
#ifdef __linux__
static const std::string kDefaultLogFileFmt =
    "/tmp/libkineto_activities_{}.json";
#else
static const std::string kDefaultLogFileFmt = "libkineto_activities_{}.json";
#endif

void ChromeTraceLogger::handleTraceStart(
    const std::unordered_map<std::string, std::string>& metadata) {
  traceOf_ << fmt::format(R"JSON(
{{
  "schemaVersion": {},)JSON", kSchemaVersion);

  for (const auto& kv : metadata) {
    traceOf_ << fmt::format(R"JSON(
  "{}": {},)JSON", kv.first, kv.second);
  }

#ifdef HAS_CUPTI
  traceOf_ << fmt::format(R"JSON(
  "deviceProperties": [{}
  ],)JSON", devicePropertiesJson());
#endif

  traceOf_ << R"JSON(
  "traceEvents": [)JSON";
}

static std::string defaultFileName() {
  return fmt::format(kDefaultLogFileFmt, processId());
}

void ChromeTraceLogger::openTraceFile() {
  traceOf_.open(fileName_, std::ofstream::out | std::ofstream::trunc);
  if (!traceOf_) {
    PLOG(ERROR) << "Failed to open '" << fileName_ << "'";
  } else {
    LOG(INFO) << "Tracing to " << fileName_;
  }
}

ChromeTraceLogger::ChromeTraceLogger(const std::string& traceFileName) {
  fileName_ = traceFileName.empty() ? defaultFileName() : traceFileName;
  traceOf_.clear(std::ios_base::badbit);
  openTraceFile();
}

static int64_t us(int64_t timestamp) {
  // It's important that this conversion is the same here and in the CPU trace.
  // No rounding!
  return timestamp / 1000;
}

void ChromeTraceLogger::handleProcessInfo(
    const ProcessInfo& processInfo,
    uint64_t time) {
  if (!traceOf_) {
    return;
  }

  // M is for metadata
  // process_name needs a pid and a name arg
  // clang-format off
  traceOf_ << fmt::format(R"JSON(
  {{
    "name": "process_name", "ph": "M", "ts": {}, "pid": {}, "tid": 0,
    "args": {{
      "name": "{}"
    }}
  }},
  {{
    "name": "process_labels", "ph": "M", "ts": {}, "pid": {}, "tid": 0,
    "args": {{
      "labels": "{}"
    }}
  }},)JSON",
      time, processInfo.pid,
      processInfo.name,
      time, processInfo.pid,
      processInfo.label);
  // clang-format on
}

void ChromeTraceLogger::handleThreadInfo(
    const ThreadInfo& threadInfo,
    int64_t time) {
  if (!traceOf_) {
    return;
  }

  // M is for metadata
  // thread_name needs a pid and a name arg
  // clang-format off
  traceOf_ << fmt::format(R"JSON(
  {{
    "name": "thread_name", "ph": "M", "ts": {}, "pid": {}, "tid": "{}",
    "args": {{
      "name": "thread {} ({})"
    }}
  }},)JSON",
      time, processId(), threadInfo.tid,
      threadInfo.tid, threadInfo.name);
  // clang-format on
}

void ChromeTraceLogger::handleTraceSpan(const TraceSpan& span) {
  if (!traceOf_) {
    return;
  }

  // clang-format off
  traceOf_ << fmt::format(R"JSON(
  {{
    "ph": "X", "cat": "Trace", "ts": {}, "dur": {},
    "pid": "Traces", "tid": "{}",
    "name": "{}{} ({})",
    "args": {{
      "Op count": {}
    }}
  }},)JSON",
      span.startTime, span.endTime - span.startTime,
      span.name,
      span.prefix, span.name, span.iteration,
      span.opCount);
  // clang-format on

  if (span.tracked) {
    addIterationMarker(span);
  }
}

void ChromeTraceLogger::addIterationMarker(const TraceSpan& span) {
  if (!traceOf_) {
    return;
  }

  // clang-format off
  traceOf_ << fmt::format(R"JSON(
  {{
    "name": "Iteration Start: {}", "ph": "i", "s": "g",
    "pid": "Traces", "tid": "Trace {}", "ts": {}
  }},)JSON",
      span.name,
      span.name, span.startTime);
  // clang-format on
}

static std::string traceActivityJson(
    const TraceActivity& activity, std::string tid) {
  // clang-format off
  return fmt::format(R"JSON(
    "name": "{}", "pid": {}, "tid": "{}",
    "ts": {}, "dur": {})JSON",
      activity.name(), activity.deviceId(), tid,
      activity.timestamp(), activity.duration());
  // clang-format on
}

void ChromeTraceLogger::handleGenericInstantEvent(
    const libkineto::GenericTraceActivity& op) {
  if (!traceOf_) {
    return;
  }

  traceOf_ << fmt::format(R"JSON(
  {{
    "ph": "i", "s": "t", "name": "{}",
    "pid": {}, "tid": {},
    "ts": {},
    "args": {{
      {}
    }}
  }},)JSON",
      op.name(), op.deviceId(), op.resourceId(),
      op.timestamp(), op.getMetadata());
}

void ChromeTraceLogger::handleGenericActivity(
    const libkineto::GenericTraceActivity& op) {
  if (!traceOf_) {
    return;
  }

  if (op.activityType == ActivityType::CPU_INSTANT_EVENT) {
    handleGenericInstantEvent(op);
    return;
  }

  auto op_metadata = op.getMetadata();
  std::string separator = "";
  if (op_metadata.find_first_not_of(" \t\n") != std::string::npos) {
    separator = ",";
  }
  const std::string tid =
      op.type() == ActivityType::GPU_USER_ANNOTATION ?
      fmt::format("stream {} annotations", op.resourceId()) :
      fmt::format("{}", op.resourceId());

  // clang-format off
  traceOf_ << fmt::format(R"JSON(
  {{
    "ph": "X", "cat": "{}", {},
    "args": {{
       "External id": {},
       "Trace name": "{}", "Trace iteration": {}{}
       {}
    }}
  }},)JSON",
      toString(op.type()), traceActivityJson(op, tid),
      // args
      op.id,
      op.traceSpan()->name, op.traceSpan()->iteration, separator,
      op_metadata);
  // clang-format on
}

<<<<<<< HEAD
void ChromeTraceLogger::handleGenericActivity(
    const GenericTraceActivity& op) {
  if (!traceOf_) {
    return;
  }

  // FIXME: Make cat and tid customizable
  // clang-format off

  switch (op.type()) {
    case ActivityType::CUDA_RUNTIME:
      {
        traceOf_ << fmt::format(R"JSON(
        {{
          "ph": "X", "cat": "Runtime", {}
        }},)JSON",
            traceActivityJson(op, ""));
        handleLinkStart(op);
      }
      break;
    case ActivityType::CONCURRENT_KERNEL:
      {
        traceOf_ << fmt::format(R"JSON(
        {{
          "ph": "X", "cat": "Kernel", {}
        }},)JSON",
            traceActivityJson(op, "stream "));
        handleLinkEnd(op);
      }
      break;
    default:
      {
        traceOf_ << fmt::format(R"JSON(
        {{
          "ph": "X", "cat": "User", "name": "{}",
          "pid": {}, "tid": "stream {} user",
          "ts": {}, "dur": {},
          "args": {{
            "External id": {}
          }}
        }},)JSON",
            op.name(), op.deviceId(), op.resourceId(),
            op.timestamp(), op.duration(),
            op.correlationId());
      }
      break;
  }
  // clang-format on
}

void ChromeTraceLogger::handleLinkStart(const TraceActivity& s) {
=======
#ifdef HAS_CUPTI
void ChromeTraceLogger::handleLinkStart(const RuntimeActivity& s) {
>>>>>>> 3b62357c
  if (!traceOf_) {
    return;
  }

  // clang-format off
  traceOf_ << fmt::format(R"JSON(
  {{
    "ph": "s", "id": {}, "pid": {}, "tid": {}, "ts": {},
    "cat": "async", "name": "launch"
  }},)JSON",
      s.correlationId(), processId(), s.resourceId(), s.timestamp());
  // clang-format on

}

void ChromeTraceLogger::handleLinkEnd(const TraceActivity& e) {
  if (!traceOf_) {
    return;
  }

  // clang-format off
  traceOf_ << fmt::format(R"JSON(
  {{
    "ph": "f", "id": {}, "pid": {}, "tid": "stream {}", "ts": {},
    "cat": "async", "name": "launch", "bp": "e"
  }},)JSON",
      e.correlationId(), e.deviceId(), e.resourceId(), e.timestamp());
  // clang-format on
}

#ifdef HAS_CUPTI
void ChromeTraceLogger::handleRuntimeActivity(
    const RuntimeActivity& activity) {
  if (!traceOf_) {
    return;
  }

  const CUpti_CallbackId cbid = activity.raw().cbid;
  const TraceActivity& ext = *activity.linkedActivity();
  traceOf_ << fmt::format(R"JSON(
  {{
    "ph": "X", "cat": "Runtime", {},
    "args": {{
      "cbid": {}, "correlation": {},
      "external id": {}, "external ts": {}
    }}
  }},)JSON",
      traceActivityJson(activity, fmt::format("{}", activity.resourceId())),
      // args
      cbid, activity.raw().correlationId,
      ext.correlationId(), ext.timestamp());
  // clang-format on

  // FIXME: This is pretty hacky and it's likely that we miss some links.
  // May need to maintain a map instead.
  if (cbid == CUPTI_RUNTIME_TRACE_CBID_cudaLaunchKernel_v7000 ||
      (cbid >= CUPTI_RUNTIME_TRACE_CBID_cudaMemcpy_v3020 &&
       cbid <= CUPTI_RUNTIME_TRACE_CBID_cudaMemset2DAsync_v3020) ||
      cbid ==
          CUPTI_RUNTIME_TRACE_CBID_cudaLaunchCooperativeKernel_v9000 ||
      cbid ==
          CUPTI_RUNTIME_TRACE_CBID_cudaLaunchCooperativeKernelMultiDevice_v9000) {
    handleLinkStart(activity);
  }
}

static std::string streamName(const TraceActivity& act) {
  return fmt::format("stream {}", act.resourceId());
}

// GPU side kernel activity
void ChromeTraceLogger::handleGpuActivity(
    const GpuActivity<CUpti_ActivityKernel4>& activity) {
  if (!traceOf_) {
    return;
  }
  const CUpti_ActivityKernel4* kernel = &activity.raw();
  const TraceActivity& ext = *activity.linkedActivity();
  constexpr int threads_per_warp = 32;
  float blocks_per_sm = -1.0;
  float warps_per_sm = -1.0;
  int sm_count = smCount(kernel->deviceId);
  if (sm_count) {
    blocks_per_sm =
        (kernel->gridX * kernel->gridY * kernel->gridZ) / (float) sm_count;
    warps_per_sm =
        blocks_per_sm * (kernel->blockX * kernel->blockY * kernel->blockZ)
        / threads_per_warp;
  }

  // Calculate occupancy
  float occupancy = KINETO_NAMESPACE::kernelOccupancy(
      kernel->deviceId,
      kernel->registersPerThread,
      kernel->staticSharedMemory,
      kernel->dynamicSharedMemory,
      kernel->blockX,
      kernel->blockY,
      kernel->blockZ,
      blocks_per_sm);

  // clang-format off
  traceOf_ << fmt::format(R"JSON(
  {{
    "ph": "X", "cat": "Kernel", {},
    "args": {{
      "queued": {}, "device": {}, "context": {},
      "stream": {}, "correlation": {}, "external id": {},
      "registers per thread": {},
      "shared memory": {},
      "blocks per SM": {},
      "warps per SM": {},
      "grid": [{}, {}, {}],
      "block": [{}, {}, {}],
      "est. achieved occupancy %": {}
    }}
  }},)JSON",
      traceActivityJson(activity, streamName(activity)),
      // args
      us(kernel->queued), kernel->deviceId, kernel->contextId,
      kernel->streamId, kernel->correlationId, ext.correlationId(),
      kernel->registersPerThread,
      kernel->staticSharedMemory + kernel->dynamicSharedMemory,
      blocks_per_sm,
      warps_per_sm,
      kernel->gridX, kernel->gridY, kernel->gridZ,
      kernel->blockX, kernel->blockY, kernel->blockZ,
      (int) (0.5 + occupancy * 100.0));
  // clang-format on

  handleLinkEnd(activity);
}

static std::string bandwidth(uint64_t bytes, uint64_t duration) {
  return duration == 0 ? "\"N/A\"" : fmt::format("{}", bytes * 1.0 / duration);
}

// GPU side memcpy activity
void ChromeTraceLogger::handleGpuActivity(
    const GpuActivity<CUpti_ActivityMemcpy>& activity) {
  if (!traceOf_) {
    return;
  }
  const CUpti_ActivityMemcpy& memcpy = activity.raw();
  const TraceActivity& ext = *activity.linkedActivity();
  VLOG(2) << memcpy.correlationId << ": MEMCPY";
  // clang-format off
  traceOf_ << fmt::format(R"JSON(
  {{
    "ph": "X", "cat": "Memcpy", {},
    "args": {{
      "device": {}, "context": {},
      "stream": {}, "correlation": {}, "external id": {},
      "bytes": {}, "memory bandwidth (GB/s)": {}
    }}
  }},)JSON",
      traceActivityJson(activity, streamName(activity)),
      // args
      memcpy.deviceId, memcpy.contextId,
      memcpy.streamId, memcpy.correlationId, ext.correlationId(),
      memcpy.bytes, bandwidth(memcpy.bytes, memcpy.end - memcpy.start));
  // clang-format on

  handleLinkEnd(activity);
}

// GPU side memcpy activity
void ChromeTraceLogger::handleGpuActivity(
    const GpuActivity<CUpti_ActivityMemcpy2>& activity) {
  if (!traceOf_) {
    return;
  }
  const CUpti_ActivityMemcpy2& memcpy = activity.raw();
  const TraceActivity& ext = *activity.linkedActivity();
  // clang-format off
  traceOf_ << fmt::format(R"JSON(
  {{
    "ph": "X", "cat": "Memcpy", {},
    "args": {{
      "fromDevice": {}, "inDevice": {}, "toDevice": {},
      "fromContext": {}, "inContext": {}, "toContext": {},
      "stream": {}, "correlation": {}, "external id": {},
      "bytes": {}, "memory bandwidth (GB/s)": {}
    }}
  }},)JSON",
      traceActivityJson(activity, streamName(activity)),
      // args
      memcpy.srcDeviceId, memcpy.deviceId, memcpy.dstDeviceId,
      memcpy.srcContextId, memcpy.contextId, memcpy.dstContextId,
      memcpy.streamId, memcpy.correlationId, ext.correlationId(),
      memcpy.bytes, bandwidth(memcpy.bytes, memcpy.end - memcpy.start));
  // clang-format on

  handleLinkEnd(activity);
}

void ChromeTraceLogger::handleGpuActivity(
    const GpuActivity<CUpti_ActivityMemset>& activity) {
  if (!traceOf_) {
    return;
  }
  const CUpti_ActivityMemset& memset = activity.raw();
  const TraceActivity& ext = *activity.linkedActivity();
  // clang-format off
  traceOf_ << fmt::format(R"JSON(
  {{
    "ph": "X", "cat": "Memset", {},
    "args": {{
      "device": {}, "context": {},
      "stream": {}, "correlation": {}, "external id": {},
      "bytes": {}, "memory bandwidth (GB/s)": {}
    }}
  }},)JSON",
      traceActivityJson(activity, streamName(activity)),
      // args
      memset.deviceId, memset.contextId,
      memset.streamId, memset.correlationId, ext.correlationId(),
      memset.bytes, bandwidth(memset.bytes, memset.end - memset.start));
  // clang-format on

  handleLinkEnd(activity);
}
#endif // HAS_CUPTI

void ChromeTraceLogger::finalizeTrace(
    const Config& /*unused*/,
    std::unique_ptr<ActivityBuffers> /*unused*/,
    int64_t endTime) {
  if (!traceOf_) {
    LOG(ERROR) << "Failed to write to log file!";
    return;
  }
  // clang-format off
  traceOf_ << fmt::format(R"JSON(
  {{
    "name": "Record Window End", "ph": "i", "s": "g",
    "pid": "", "tid": "", "ts": {}
  }}
]}})JSON",
      endTime);
  // clang-format on

  traceOf_.close();
  LOG(INFO) << "Chrome Trace written to " << fileName_;
}

} // namespace KINETO_NAMESPACE<|MERGE_RESOLUTION|>--- conflicted
+++ resolved
@@ -208,7 +208,7 @@
 }
 
 void ChromeTraceLogger::handleGenericActivity(
-    const libkineto::GenericTraceActivity& op) {
+    const GenericTraceActivity& op) {
   if (!traceOf_) {
     return;
   }
@@ -228,32 +228,6 @@
       fmt::format("stream {} annotations", op.resourceId()) :
       fmt::format("{}", op.resourceId());
 
-  // clang-format off
-  traceOf_ << fmt::format(R"JSON(
-  {{
-    "ph": "X", "cat": "{}", {},
-    "args": {{
-       "External id": {},
-       "Trace name": "{}", "Trace iteration": {}{}
-       {}
-    }}
-  }},)JSON",
-      toString(op.type()), traceActivityJson(op, tid),
-      // args
-      op.id,
-      op.traceSpan()->name, op.traceSpan()->iteration, separator,
-      op_metadata);
-  // clang-format on
-}
-
-<<<<<<< HEAD
-void ChromeTraceLogger::handleGenericActivity(
-    const GenericTraceActivity& op) {
-  if (!traceOf_) {
-    return;
-  }
-
-  // FIXME: Make cat and tid customizable
   // clang-format off
 
   switch (op.type()) {
@@ -281,27 +255,26 @@
       {
         traceOf_ << fmt::format(R"JSON(
         {{
-          "ph": "X", "cat": "User", "name": "{}",
-          "pid": {}, "tid": "stream {} user",
-          "ts": {}, "dur": {},
+          "ph": "X", "cat": "{}", {},
           "args": {{
-            "External id": {}
+             "External id": {},
+             "Trace name": "{}", "Trace iteration": {}{}
+             {}
           }}
         }},)JSON",
-            op.name(), op.deviceId(), op.resourceId(),
-            op.timestamp(), op.duration(),
-            op.correlationId());
-      }
+            toString(op.type()), traceActivityJson(op, tid),
+            // args
+            op.id,
+            op.traceSpan()->name, op.traceSpan()->iteration, separator,
+            op_metadata);
+            }
       break;
   }
   // clang-format on
 }
 
+#ifdef defined(HAS_CUPTI) || defined(HAS_ROCTRACER)
 void ChromeTraceLogger::handleLinkStart(const TraceActivity& s) {
-=======
-#ifdef HAS_CUPTI
-void ChromeTraceLogger::handleLinkStart(const RuntimeActivity& s) {
->>>>>>> 3b62357c
   if (!traceOf_) {
     return;
   }
@@ -331,6 +304,7 @@
       e.correlationId(), e.deviceId(), e.resourceId(), e.timestamp());
   // clang-format on
 }
+#endif
 
 #ifdef HAS_CUPTI
 void ChromeTraceLogger::handleRuntimeActivity(
