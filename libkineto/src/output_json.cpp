/*
 * Copyright (c) Facebook, Inc. and its affiliates.
 * All rights reserved.
 * This source code is licensed under the BSD-style license found in the
 * LICENSE file in the root directory of this source tree.
 */

#include "output_json.h"

#include <fmt/format.h>
#include <fstream>
#include <time.h>
#include <map>

#include "Config.h"
#ifdef HAS_CUPTI
#include "CuptiActivity.h"
#include "CuptiActivity.tpp"
#include "CuptiActivityInterface.h"
#include "CudaDeviceProperties.h"
#endif // HAS_CUPTI
#include "Demangle.h"
#include "TraceSpan.h"

#include "Logger.h"

using std::endl;
using namespace libkineto;

namespace KINETO_NAMESPACE {

static constexpr int kSchemaVersion = 1;
static constexpr char kFlowStart = 's';
static constexpr char kFlowEnd = 'f';

#ifdef __linux__
static constexpr char kDefaultLogFileFmt[] =
    "/tmp/libkineto_activities_{}.json";
#else
static constexpr char kDefaultLogFileFmt[] = "libkineto_activities_{}.json";
#endif

void ChromeTraceLogger::handleTraceStart(
    const std::unordered_map<std::string, std::string>& metadata) {
  traceOf_ << fmt::format(R"JSON(
{{
  "schemaVersion": {},)JSON", kSchemaVersion);

  for (const auto& kv : metadata) {
    traceOf_ << fmt::format(R"JSON(
  "{}": {},)JSON", kv.first, kv.second);
  }

#ifdef HAS_CUPTI
  traceOf_ << fmt::format(R"JSON(
  "deviceProperties": [{}
  ],)JSON", devicePropertiesJson());
#endif

  traceOf_ << R"JSON(
  "traceEvents": [)JSON";
}

static std::string defaultFileName() {
  return fmt::format(kDefaultLogFileFmt, processId());
}

void ChromeTraceLogger::openTraceFile() {
  traceOf_.open(fileName_, std::ofstream::out | std::ofstream::trunc);
  if (!traceOf_) {
    PLOG(ERROR) << "Failed to open '" << fileName_ << "'";
  } else {
    LOG(INFO) << "Tracing to " << fileName_;
  }
}

ChromeTraceLogger::ChromeTraceLogger(const std::string& traceFileName) {
  fileName_ = traceFileName.empty() ? defaultFileName() : traceFileName;
  traceOf_.clear(std::ios_base::badbit);
  openTraceFile();
}

static int64_t us(int64_t timestamp) {
  // It's important that this conversion is the same here and in the CPU trace.
  // No rounding!
  return timestamp / 1000;
}

void ChromeTraceLogger::handleDeviceInfo(
    const DeviceInfo& info,
    uint64_t time) {
  if (!traceOf_) {
    return;
  }

  // M is for metadata
  // process_name needs a pid and a name arg
  // clang-format off
  traceOf_ << fmt::format(R"JSON(
  {{
    "name": "process_name", "ph": "M", "ts": {}, "pid": {}, "tid": 0,
    "args": {{
      "name": "{}"
    }}
  }},
  {{
    "name": "process_labels", "ph": "M", "ts": {}, "pid": {}, "tid": 0,
    "args": {{
      "labels": "{}"
    }}
  }},
  {{
    "name": "process_sort_index", "ph": "M", "ts": {}, "pid": {}, "tid": 0,
    "args": {{
      "sort_index": {}
    }}
  }},)JSON",
      time, info.id,
      info.name,
      time, info.id,
      info.label,
      time, info.id,
      info.id < 8 ? info.id + 0x1000000ll : info.id);
  // clang-format on
}

void ChromeTraceLogger::handleResourceInfo(
    const ResourceInfo& info,
    int64_t time) {
  if (!traceOf_) {
    return;
  }

  // M is for metadata
  // thread_name needs a pid and a name arg
  // clang-format off
  traceOf_ << fmt::format(R"JSON(
  {{
    "name": "thread_name", "ph": "M", "ts": {}, "pid": {}, "tid": {},
    "args": {{
      "name": "{}"
    }}
  }},
  {{
    "name": "thread_sort_index", "ph": "M", "ts": {}, "pid": {}, "tid": {},
    "args": {{
      "sort_index": {}
    }}
  }},)JSON",
      time, info.deviceId, info.id,
      info.name,
      time, info.deviceId, info.id,
      info.id);
  // clang-format on
}

void ChromeTraceLogger::handleTraceSpan(const TraceSpan& span) {
  if (!traceOf_) {
    return;
  }

  // clang-format off
  traceOf_ << fmt::format(R"JSON(
  {{
    "ph": "X", "cat": "Trace", "ts": {}, "dur": {},
    "pid": "Spans", "tid": "{}",
    "name": "{}{} ({})",
    "args": {{
      "Op count": {}
    }}
  }},
  {{
    "name": "process_sort_index", "ph": "M", "ts": {},
    "pid": "Spans", "tid": 0,
    "args": {{
      "sort_index": {}
    }}
  }},)JSON",
      span.startTime, span.endTime - span.startTime,
      span.name,
      span.prefix, span.name, span.iteration,
      span.opCount,
      span.startTime,
      // Large sort index to appear at the bottom
      0x20000000ll);
  // clang-format on

  if (span.tracked) {
    addIterationMarker(span);
  }
}

void ChromeTraceLogger::addIterationMarker(const TraceSpan& span) {
  if (!traceOf_) {
    return;
  }

  // clang-format off
  traceOf_ << fmt::format(R"JSON(
  {{
    "name": "Iteration Start: {}", "ph": "i", "s": "g",
    "pid": "Traces", "tid": "Trace {}", "ts": {}
  }},)JSON",
      span.name,
      span.name, span.startTime);
  // clang-format on
}

static std::string traceActivityJson(const TraceActivity& activity) {
  // clang-format off
  return fmt::format(R"JSON(
    "name": "{}", "pid": {}, "tid": {},
    "ts": {}, "dur": {})JSON",
      activity.name(), activity.deviceId(), activity.resourceId(),
      activity.timestamp(), activity.duration());
  // clang-format on
}

static std::string streamName(const TraceActivity& act) {
  return fmt::format("stream {}", act.resourceId());
}

void ChromeTraceLogger::handleGenericInstantEvent(
    const libkineto::GenericTraceActivity& op) {
  if (!traceOf_) {
    return;
  }

  traceOf_ << fmt::format(R"JSON(
  {{
    "ph": "i", "s": "t", "name": "{}",
    "pid": {}, "tid": {},
    "ts": {},
    "args": {{
      {}
    }}
  }},)JSON",
      op.name(), op.deviceId(), op.resourceId(),
      op.timestamp(), op.getMetadata());
}

void ChromeTraceLogger::handleGenericActivity(
    const GenericTraceActivity& op) {
  if (!traceOf_) {
    return;
  }

  if (op.activityType == ActivityType::CPU_INSTANT_EVENT) {
    handleGenericInstantEvent(op);
    return;
  }

  auto op_metadata = op.getMetadata();
  std::string separator = "";
  if (op_metadata.find_first_not_of(" \t\n") != std::string::npos) {
    separator = ",";
  }
  const std::string tid =
      op.type() == ActivityType::GPU_USER_ANNOTATION ?
      fmt::format("stream {} annotations", op.resourceId()) :
      fmt::format("{}", op.resourceId());

  // clang-format off
<<<<<<< HEAD

  switch (op.type()) {
    case ActivityType::CUDA_RUNTIME:
      {
        traceOf_ << fmt::format(R"JSON(
        {{
          "ph": "X", "cat": "Runtime", {},
          "args": {{
            {}
          }}
        }},)JSON",
            traceActivityJson(op, fmt::format("{}", op.resourceId())), 
            op_metadata);
        handleLinkStart(op);
      }
      break;
    case ActivityType::CONCURRENT_KERNEL:
      {
        traceOf_ << fmt::format(R"JSON(
        {{
          "ph": "X", "cat": "Kernel", {},
          "args": {{
            {}
          }}
        }},)JSON",
            traceActivityJson(op, streamName(op)), 
            op_metadata);
        handleLinkEnd(op);
      }
      break;
    default:
      {
        traceOf_ << fmt::format(R"JSON(
        {{
          "ph": "X", "cat": "{}", {},
          "args": {{
             "External id": {},
             "Trace name": "{}", "Trace iteration": {}{}
             {}
          }}
        }},)JSON",
            toString(op.type()), traceActivityJson(op, tid),
            // args
            op.id,
            op.traceSpan()->name, op.traceSpan()->iteration, separator,
            op_metadata);
            }
      break;
  }
=======
  traceOf_ << fmt::format(R"JSON(
  {{
    "ph": "X", "cat": "{}", {},
    "args": {{
       "External id": {},
       "Trace name": "{}", "Trace iteration": {}{}
       {}
    }}
  }},)JSON",
      toString(op.type()), traceActivityJson(op),
      // args
      op.id,
      op.traceSpan()->name, op.traceSpan()->iteration, separator,
      op_metadata);
>>>>>>> ce39ca50
  // clang-format on

<<<<<<< HEAD
#if defined(HAS_CUPTI) || defined(HAS_ROCTRACER)
void ChromeTraceLogger::handleLinkStart(const TraceActivity& s) {
  if (!traceOf_) {
    return;
=======
  if (op.flow.linkedActivity != nullptr) {
    handleGenericLink(op);
>>>>>>> ce39ca50
  }
}

void ChromeTraceLogger::handleGenericLink(const GenericTraceActivity& act) {
  if (act.flow.type == kLinkFwdBwd) {
    const auto& from_act = *act.flow.linkedActivity;
    handleLink(kFlowStart, from_act, act.flow.id, "forward_backward", "fwd_bwd");
    handleLink(kFlowEnd, act, act.flow.id, "forward_backward", "fwd_bwd");
  }
}

void ChromeTraceLogger::handleLink(
    char type,
    const TraceActivity& e,
    int64_t id,
    const std::string& cat,
    const std::string& name) {
  if (!traceOf_) {
    return;
  }

  // clang-format off
  traceOf_ << fmt::format(R"JSON(
  {{
    "ph": "{}", "id": {}, "pid": {}, "tid": {}, "ts": {},
    "cat": "{}", "name": "{}", "bp": "e"
  }},)JSON",
      type, id, e.deviceId(), e.resourceId(), e.timestamp(), cat, name);
  // clang-format on
}
#endif

<<<<<<< HEAD
=======

>>>>>>> ce39ca50
#ifdef HAS_CUPTI
void ChromeTraceLogger::handleRuntimeActivity(
    const RuntimeActivity& activity) {
  if (!traceOf_) {
    return;
  }

  const CUpti_CallbackId cbid = activity.raw().cbid;
  const TraceActivity& ext = *activity.linkedActivity();
  traceOf_ << fmt::format(R"JSON(
  {{
    "ph": "X", "cat": "Runtime", {},
    "args": {{
      "cbid": {}, "correlation": {},
      "external id": {}, "external ts": {}
    }}
  }},)JSON",
      traceActivityJson(activity),
      // args
      cbid, activity.raw().correlationId,
      ext.correlationId(), ext.timestamp());
  // clang-format on

  // FIXME: This is pretty hacky and it's likely that we miss some links.
  // May need to maintain a map instead.
  if (cbid == CUPTI_RUNTIME_TRACE_CBID_cudaLaunchKernel_v7000 ||
      (cbid >= CUPTI_RUNTIME_TRACE_CBID_cudaMemcpy_v3020 &&
       cbid <= CUPTI_RUNTIME_TRACE_CBID_cudaMemset2DAsync_v3020) ||
      cbid ==
          CUPTI_RUNTIME_TRACE_CBID_cudaLaunchCooperativeKernel_v9000 ||
      cbid ==
          CUPTI_RUNTIME_TRACE_CBID_cudaLaunchCooperativeKernelMultiDevice_v9000) {
    auto from_id = activity.correlationId();
    handleLink(kFlowStart, activity, from_id, "async_gpu", activity.name());
  }
}

// GPU side kernel activity
void ChromeTraceLogger::handleGpuActivity(
    const GpuActivity<CUpti_ActivityKernel4>& activity) {
  if (!traceOf_) {
    return;
  }
  const CUpti_ActivityKernel4* kernel = &activity.raw();
  const TraceActivity& ext = *activity.linkedActivity();
  constexpr int threads_per_warp = 32;
  float blocks_per_sm = -1.0;
  float warps_per_sm = -1.0;
  int sm_count = smCount(kernel->deviceId);
  if (sm_count) {
    blocks_per_sm =
        (kernel->gridX * kernel->gridY * kernel->gridZ) / (float) sm_count;
    warps_per_sm =
        blocks_per_sm * (kernel->blockX * kernel->blockY * kernel->blockZ)
        / threads_per_warp;
  }

  // Calculate occupancy
  float occupancy = KINETO_NAMESPACE::kernelOccupancy(
      kernel->deviceId,
      kernel->registersPerThread,
      kernel->staticSharedMemory,
      kernel->dynamicSharedMemory,
      kernel->blockX,
      kernel->blockY,
      kernel->blockZ,
      blocks_per_sm);

  // clang-format off
  traceOf_ << fmt::format(R"JSON(
  {{
    "ph": "X", "cat": "Kernel", {},
    "args": {{
      "queued": {}, "device": {}, "context": {},
      "stream": {}, "correlation": {}, "external id": {},
      "registers per thread": {},
      "shared memory": {},
      "blocks per SM": {},
      "warps per SM": {},
      "grid": [{}, {}, {}],
      "block": [{}, {}, {}],
      "est. achieved occupancy %": {}
    }}
  }},)JSON",
      traceActivityJson(activity),
      // args
      us(kernel->queued), kernel->deviceId, kernel->contextId,
      kernel->streamId, kernel->correlationId, ext.correlationId(),
      kernel->registersPerThread,
      kernel->staticSharedMemory + kernel->dynamicSharedMemory,
      blocks_per_sm,
      warps_per_sm,
      kernel->gridX, kernel->gridY, kernel->gridZ,
      kernel->blockX, kernel->blockY, kernel->blockZ,
      (int) (0.5 + occupancy * 100.0));
  // clang-format on

  auto to_id = activity.correlationId();
  handleLink(kFlowEnd, activity, to_id, "async_gpu", "cudaLaunchKernel");
}

static std::string bandwidth(uint64_t bytes, uint64_t duration) {
  return duration == 0 ? "\"N/A\"" : fmt::format("{}", bytes * 1.0 / duration);
}

// GPU side memcpy activity
void ChromeTraceLogger::handleGpuActivity(
    const GpuActivity<CUpti_ActivityMemcpy>& activity) {
  if (!traceOf_) {
    return;
  }
  const CUpti_ActivityMemcpy& memcpy = activity.raw();
  const TraceActivity& ext = *activity.linkedActivity();
  VLOG(2) << memcpy.correlationId << ": MEMCPY";
  // clang-format off
  traceOf_ << fmt::format(R"JSON(
  {{
    "ph": "X", "cat": "Memcpy", {},
    "args": {{
      "device": {}, "context": {},
      "stream": {}, "correlation": {}, "external id": {},
      "bytes": {}, "memory bandwidth (GB/s)": {}
    }}
  }},)JSON",
      traceActivityJson(activity),
      // args
      memcpy.deviceId, memcpy.contextId,
      memcpy.streamId, memcpy.correlationId, ext.correlationId(),
      memcpy.bytes, bandwidth(memcpy.bytes, memcpy.end - memcpy.start));
  // clang-format on

  int64_t to_id = activity.correlationId();
  handleLink(kFlowEnd, activity, to_id, "async_gpu", "cudaMemcpyAsync");
}

// GPU side memcpy activity
void ChromeTraceLogger::handleGpuActivity(
    const GpuActivity<CUpti_ActivityMemcpy2>& activity) {
  if (!traceOf_) {
    return;
  }
  const CUpti_ActivityMemcpy2& memcpy = activity.raw();
  const TraceActivity& ext = *activity.linkedActivity();
  // clang-format off
  traceOf_ << fmt::format(R"JSON(
  {{
    "ph": "X", "cat": "Memcpy", {},
    "args": {{
      "fromDevice": {}, "inDevice": {}, "toDevice": {},
      "fromContext": {}, "inContext": {}, "toContext": {},
      "stream": {}, "correlation": {}, "external id": {},
      "bytes": {}, "memory bandwidth (GB/s)": {}
    }}
  }},)JSON",
      traceActivityJson(activity),
      // args
      memcpy.srcDeviceId, memcpy.deviceId, memcpy.dstDeviceId,
      memcpy.srcContextId, memcpy.contextId, memcpy.dstContextId,
      memcpy.streamId, memcpy.correlationId, ext.correlationId(),
      memcpy.bytes, bandwidth(memcpy.bytes, memcpy.end - memcpy.start));
  // clang-format on

  int64_t to_id = activity.correlationId();
  handleLink(kFlowEnd, activity, to_id, "async_gpu", "cudaMemcpyAsync");
}

void ChromeTraceLogger::handleGpuActivity(
    const GpuActivity<CUpti_ActivityMemset>& activity) {
  if (!traceOf_) {
    return;
  }
  const CUpti_ActivityMemset& memset = activity.raw();
  const TraceActivity& ext = *activity.linkedActivity();
  // clang-format off
  traceOf_ << fmt::format(R"JSON(
  {{
    "ph": "X", "cat": "Memset", {},
    "args": {{
      "device": {}, "context": {},
      "stream": {}, "correlation": {}, "external id": {},
      "bytes": {}, "memory bandwidth (GB/s)": {}
    }}
  }},)JSON",
      traceActivityJson(activity),
      // args
      memset.deviceId, memset.contextId,
      memset.streamId, memset.correlationId, ext.correlationId(),
      memset.bytes, bandwidth(memset.bytes, memset.end - memset.start));
  // clang-format on

  int64_t to_id = activity.correlationId();
  handleLink(kFlowEnd, activity, to_id, "async_gpu", "cudaMemsetAsync");
}
#endif // HAS_CUPTI

void ChromeTraceLogger::finalizeTrace(
    const Config& /*unused*/,
    std::unique_ptr<ActivityBuffers> /*unused*/,
    int64_t endTime) {
  if (!traceOf_) {
    LOG(ERROR) << "Failed to write to log file!";
    return;
  }
  // clang-format off
  traceOf_ << fmt::format(R"JSON(
  {{
    "name": "Record Window End", "ph": "i", "s": "g",
    "pid": "", "tid": "", "ts": {}
  }}
]}})JSON",
      endTime);
  // clang-format on

  traceOf_.close();
  LOG(INFO) << "Chrome Trace written to " << fileName_;
}

} // namespace KINETO_NAMESPACE<|MERGE_RESOLUTION|>--- conflicted
+++ resolved
@@ -261,7 +261,6 @@
       fmt::format("{}", op.resourceId());
 
   // clang-format off
-<<<<<<< HEAD
 
   switch (op.type()) {
     case ActivityType::CUDA_RUNTIME:
@@ -273,9 +272,9 @@
             {}
           }}
         }},)JSON",
-            traceActivityJson(op, fmt::format("{}", op.resourceId())), 
+            traceActivityJson(op), 
             op_metadata);
-        handleLinkStart(op);
+        handleLink(kFlowStart, op, op.correlationId(), "async_gpu", "async_gpu");
       }
       break;
     case ActivityType::CONCURRENT_KERNEL:
@@ -287,9 +286,9 @@
             {}
           }}
         }},)JSON",
-            traceActivityJson(op, streamName(op)), 
+            traceActivityJson(op), 
             op_metadata);
-        handleLinkEnd(op);
+        handleLink(kFlowEnd, op, op.correlationId(), "async_gpu", "async_gpu");
       }
       break;
     default:
@@ -303,41 +302,17 @@
              {}
           }}
         }},)JSON",
-            toString(op.type()), traceActivityJson(op, tid),
+            toString(op.type()), traceActivityJson(op),
             // args
             op.id,
             op.traceSpan()->name, op.traceSpan()->iteration, separator,
             op_metadata);
-            }
+      }
       break;
   }
-=======
-  traceOf_ << fmt::format(R"JSON(
-  {{
-    "ph": "X", "cat": "{}", {},
-    "args": {{
-       "External id": {},
-       "Trace name": "{}", "Trace iteration": {}{}
-       {}
-    }}
-  }},)JSON",
-      toString(op.type()), traceActivityJson(op),
-      // args
-      op.id,
-      op.traceSpan()->name, op.traceSpan()->iteration, separator,
-      op_metadata);
->>>>>>> ce39ca50
-  // clang-format on
-
-<<<<<<< HEAD
-#if defined(HAS_CUPTI) || defined(HAS_ROCTRACER)
-void ChromeTraceLogger::handleLinkStart(const TraceActivity& s) {
-  if (!traceOf_) {
-    return;
-=======
+  // clang-format on
   if (op.flow.linkedActivity != nullptr) {
     handleGenericLink(op);
->>>>>>> ce39ca50
   }
 }
 
@@ -368,12 +343,7 @@
       type, id, e.deviceId(), e.resourceId(), e.timestamp(), cat, name);
   // clang-format on
 }
-#endif
-
-<<<<<<< HEAD
-=======
-
->>>>>>> ce39ca50
+
 #ifdef HAS_CUPTI
 void ChromeTraceLogger::handleRuntimeActivity(
     const RuntimeActivity& activity) {
