# -------------------------------------------------------------------------
# Copyright (c) Microsoft Corporation. All rights reserved.
# --------------------------------------------------------------------------
import atexit
import json
import multiprocessing as mp
import os
import sys
import threading
import time
import tempfile
import gzip
from collections import OrderedDict

import werkzeug
from tensorboard.plugins import base_plugin
from werkzeug import wrappers
from werkzeug.exceptions import BadRequest

from . import consts, io, utils
from .profiler import RunLoader
from .run import DistributedRunProfile, Run, RunProfile

logger = utils.get_logger()


class TorchProfilerPlugin(base_plugin.TBPlugin):
    """TensorBoard plugin for Torch Profiler."""

    plugin_name = consts.PLUGIN_NAME
    headers = [('X-Content-Type-Options', 'nosniff')]

    def __init__(self, context):
        """Instantiates TorchProfilerPlugin.
        Args:
          context: A base_plugin.TBContext instance.
        """
        super(TorchProfilerPlugin, self).__init__(context)
        start_method = os.getenv('TORCH_PROFILER_START_METHOD')
        if start_method:
            mp.set_start_method(start_method, force=True)
        self.logdir = io.abspath(context.logdir.rstrip('/'))

        self._is_active = None
        self._is_active_initialized_event = threading.Event()

        self._runs = OrderedDict()
        self._runs_lock = threading.Lock()

        self._cache = io.Cache()
        self._queue = mp.Queue()
        monitor_runs = threading.Thread(target=self._monitor_runs, name="monitor_runs", daemon=True)
        monitor_runs.start()

        receive_runs = threading.Thread(target=self._receive_runs, name="receive_runs", daemon=True)
        receive_runs.start()

        def clean():
            logger.debug("starting cleanup...")
            self._cache.__exit__(*sys.exc_info())
        atexit.register(clean)

    def __getstate__(self):
        '''The multiprocessing module can start one of three ways: spawn, fork, or forkserver. 
        The default mode is fork in Unix and spawn on Windows and macOS.
        Therefore, the __getstate__ and __setstate__ are used to pickle/unpickle the state in spawn mode.
        '''
        data = self.__dict__.copy()
        # remove self._runs_lock and self._is_active_initialized_event since they are threading stuff to
        # make sure the plugin instance could be pickled to the data parsing process
        # otherwise, 'TypeError: cannot pickle '_thread.lock' object' will be raised.
        del data['_runs_lock']
        del data['_is_active_initialized_event']
        logger.debug("TorchProfilerPlugin.__getstate__: %s " % data)
        return data

    def __setstate__(self, d):
        '''The default logging level in new process is warning. 
        As the result, the logger.info will be ignored. We have to leverage the multiprocessing.get_logger() which will be used by the 
        python multiprocessing.
        '''
        with utils.mp_logging() as logger:
            logger.debug("TorchProfilerPlugin.__setstate__ with %s " % d)
        self.__dict__.update(d)

    def is_active(self):
        """Returns whether there is relevant data for the plugin to process.
        """
        self._is_active_initialized_event.wait()
        return self._is_active

    def get_plugin_apps(self):
        return {
            "/index.js": self.static_file_route,
            "/index.html": self.static_file_route,
            "/trace_viewer_full.html": self.static_file_route,
            "/trace_embedding.html": self.static_file_route,
            "/runs": self.runs_route,
            "/views": self.views_route,
            "/workers": self.workers_route,
            "/overview": self.overview_route,
            "/operation": self.operation_pie_route,
            "/operation/table": self.operation_table_route,
            "/operation/stack": self.operation_stack_route,
            "/kernel": self.kernel_pie_route,
            "/kernel/table": self.kernel_table_route,
            "/trace": self.trace_route,
            "/distributed/overlap": self.comm_overlap_route,
            "/distributed/waittime": self.comm_wait_route,
            "/distributed/commops": self.comm_ops_route
        }

    def frontend_metadata(self):
        return base_plugin.FrontendMetadata(es_module_path="/index.js")

    @wrappers.Request.application
    def runs_route(self, request):
        with self._runs_lock:
            names = list(self._runs.keys())
        return self.respond_as_json(names)

    @wrappers.Request.application
    def views_route(self, request):
        name = request.args.get("run")
        worker = request.args.get("worker")
        self._validate(name=name, worker=worker)
        profile = self._get_profile(name, worker)
        if profile is None:
            return self.respond_as_error("could not find the profile for %s/%s " %(name, worker), 404)
        views = sorted(profile.views, key=lambda x: x.id)
        views_list = []
        for view in views:
            views_list.append(view.display_name)
        return self.respond_as_json(views_list)

    @wrappers.Request.application
    def workers_route(self, request):
        name = request.args.get("run")
        self._validate(name=name)
        run = self._get_run(name)
        return self.respond_as_json(run.workers)

    @wrappers.Request.application
    def overview_route(self, request):
        name = request.args.get("run")
        worker = request.args.get("worker")
        self._validate(name=name, worker=worker)
        run = self._get_run(name)
        profile = self._get_profile(name, worker)
        if profile is None:
            return self.respond_as_error("could not find the profile for %s/%s " %(name, worker), 404)
        if not isinstance(profile, RunProfile):
            return self.respond_as_error("Get an unexpected profile type %s for %s/%s" %(type(profile), name, worker), 404)

        data = profile.overview
        is_gpu_used = profile.has_runtime or profile.has_kernel or profile.has_memcpy_or_memset
        data["environments"] = [{"title": "Number of Worker(s)", "value": str(len(run.workers))},
                                {"title": "Device Type", "value": "GPU" if is_gpu_used else "CPU"}]
        for gpu_id in profile.gpu_ids:
            data["environments"].append({"title": "GPU Utilization of GPU{}".format(gpu_id),
                                         "value": "{} %".format(round(profile.gpu_utilization[gpu_id] * 100, 2))})
            if profile.sm_efficency[gpu_id] > 0.0:
                data["environments"].append({"title": "Est. SM Efficiency of GPU{}".format(gpu_id),
                                             "value": "{} %".format(round(profile.sm_efficency[gpu_id] * 100, 2))})
            if profile.occupancy[gpu_id] > 0.0:
                data["environments"].append({"title": "Est. Achieved Occupancy of GPU{}".format(gpu_id),
                                             "value": "{} %".format(round(profile.occupancy[gpu_id], 2))})
        return self.respond_as_json(data)

    @wrappers.Request.application
    def operation_pie_route(self, request):
        name = request.args.get("run")
        worker = request.args.get("worker")
        self._validate(name=name, worker=worker)
        profile = self._get_profile(name, worker)
        if profile is None:
            return self.respond_as_error("could not find the profile for %s/%s " %(name, worker), 404)
        if not isinstance(profile, RunProfile):
            return self.respond_as_error("Get an unexpected profile type %s for %s/%s" %(type(profile), name, worker), 404)

        group_by = request.args.get("group_by")
        if group_by == "OperationAndInputShape":
            return self.respond_as_json(profile.operation_pie_by_name_input)
        else:
            return self.respond_as_json(profile.operation_pie_by_name)

    @wrappers.Request.application
    def operation_table_route(self, request):
        name = request.args.get("run")
        worker = request.args.get("worker")
        self._validate(name=name, worker=worker)
        profile = self._get_profile(name, worker)
        if profile is None:
            return self.respond_as_error("could not find the profile for %s/%s " %(name, worker), 404)
        if not isinstance(profile, RunProfile):
            return self.respond_as_error("Get an unexpected profile type %s for %s/%s" %(type(profile), name, worker), 404)

        group_by = request.args.get("group_by")
        if group_by == "OperationAndInputShape":
            return self.respond_as_json(profile.operation_table_by_name_input)
        else:
            return self.respond_as_json(profile.operation_table_by_name)

    @wrappers.Request.application
    def operation_stack_route(self, request):
        name = request.args.get("run")
        worker = request.args.get("worker")
        op_name = request.args.get("op_name")
        self._validate(name=name, worker=worker, op_name=op_name)
        profile = self._get_profile(name, worker)
        if profile is None:
            return self.respond_as_error("could not find the profile for %s/%s " %(name, worker), 404)
        if not isinstance(profile, RunProfile):
            return self.respond_as_error("Get an unexpected profile type %s for %s/%s" %(type(profile), name, worker), 404)
        group_by = request.args.get("group_by")
        input_shape = request.args.get("input_shape")
        if group_by == "OperationAndInputShape":
            return self.respond_as_json(profile.operation_stack_by_name_input[str(op_name)+"###"+str(input_shape)])
        else:
            return self.respond_as_json(profile.operation_stack_by_name[str(op_name)])

    @wrappers.Request.application
    def kernel_pie_route(self, request):
        name = request.args.get("run")
        worker = request.args.get("worker")
        self._validate(name=name, worker=worker)
        profile = self._get_profile(name, worker)
        if profile is None:
            return self.respond_as_error("could not find the profile for %s/%s " %(name, worker), 404)
        if not isinstance(profile, RunProfile):
            return self.respond_as_error("Get an unexpected profile type %s for %s/%s" %(type(profile), name, worker), 404)
        return self.respond_as_json(profile.kernel_pie)

    @wrappers.Request.application
    def kernel_table_route(self, request):
        name = request.args.get("run")
        worker = request.args.get("worker")
        self._validate(name=name, worker=worker)
        profile = self._get_profile(name, worker)
        if profile is None:
            return self.respond_as_error("could not find the profile for %s/%s " %(name, worker), 404)
        if not isinstance(profile, RunProfile):
            return self.respond_as_error("Get an unexpected profile type %s for %s/%s" %(type(profile), name, worker), 404)
        group_by = request.args.get("group_by")
        if group_by == "Kernel":
            return self.respond_as_json(profile.kernel_table)
        else:
            return self.respond_as_json(profile.kernel_op_table)

    @wrappers.Request.application
    def trace_route(self, request):
        name = request.args.get("run")
        worker = request.args.get("worker")
        self._validate(name=name, worker=worker)
        profile = self._get_profile(name, worker)
        if profile is None:
            return self.respond_as_error("could not find the profile for %s/%s " %(name, worker), 404)
        if not isinstance(profile, RunProfile):
            return self.respond_as_error("Get an unexpected profile type %s for %s/%s" %(type(profile), name, worker), 404)
        file_with_gpu_metrics = profile.gpu_metrics_file_mapping.get(profile.trace_file_path)
        if file_with_gpu_metrics is None:
            raw_data = self._cache.read(profile.trace_file_path)
            if profile.has_kernel:
                raw_data = self._append_gpu_metrics(profile, raw_data)
            else:  # Pure CPU.
                if not profile.trace_file_path.endswith('.gz'):
                    raw_data = gzip.compress(raw_data, 1)
        else:
            with open(file_with_gpu_metrics, 'rb') as f:
                raw_data = f.read()

<<<<<<< HEAD
        run = self._get_run(name)
        profile = run.get_profile(worker)
        local_file = self._cache.download_file(profile.trace_file_path)
        raw_data = io.read(local_file)
        if not profile.trace_file_path.endswith('.gz'):
            import gzip
            raw_data = gzip.compress(raw_data, 1)
        headers = []
        headers.append(('Content-Encoding', 'gzip'))
=======
        headers = [('Content-Encoding', 'gzip')]
>>>>>>> b3f2c91a
        headers.extend(TorchProfilerPlugin.headers)
        return werkzeug.Response(raw_data, content_type="application/json", headers=headers)

    def _append_gpu_metrics(self, profile, raw_data):
        def build_trace_counter_gpu_util(gpu_id, start_time, counter_value):
            util_json = ", {{\"ph\":\"C\", \"name\":\"GPU {} Utilization\", " \
                        "\"pid\":{}, \"ts\":{}, " \
                        "\"args\":{{\"GPU Utilization\":{}}}}}".format(
                gpu_id, gpu_id, start_time, counter_value
            )
            return util_json

        def build_trace_counter_sm_efficiency(gpu_id, start_time, counter_value):
            util_json = ", {{\"ph\":\"C\", \"name\":\"GPU {} Est. SM Efficiency\", " \
                        "\"pid\":{}, \"ts\":{}, " \
                        "\"args\":{{\"Est. SM Efficiency\":{}}}}}".format(
                gpu_id, gpu_id, start_time, counter_value
            )
            return util_json

        counter_json_str = ""
        for gpu_id in range(len(profile.gpu_util_buckets)):
            buckets = profile.gpu_util_buckets[gpu_id]
            for b in buckets:
                json_str = build_trace_counter_gpu_util(gpu_id, b[0], b[1])
                counter_json_str += json_str
        for gpu_id in range(len(profile.approximated_sm_efficency_ranges)):
            ranges = profile.approximated_sm_efficency_ranges[gpu_id]
            for r in ranges:
                efficiency_json_start = build_trace_counter_sm_efficiency(gpu_id, r[0][0], r[1])
                efficiency_json_finish = build_trace_counter_sm_efficiency(gpu_id, r[0][1], 0)
                counter_json_str += (efficiency_json_start + efficiency_json_finish)
        counter_json_bytes = bytes(counter_json_str, 'utf-8')
        if profile.trace_file_path.endswith('.gz'):
            raw_data = gzip.decompress(raw_data)
        raw_data_without_tail = raw_data[: raw_data.rfind(b']')]
        raw_data = b''.join([raw_data_without_tail, counter_json_bytes, b']}'])

        raw_data = gzip.compress(raw_data, 1)
        fp = tempfile.NamedTemporaryFile('w+b', suffix='.json.gz', delete=False)
        fp.close()
        # Already compressed, no need to gzip.open
        with open(fp.name, mode='wb') as file:
            file.write(raw_data)

        self._cache.add_tempfile(fp.name)
        profile.gpu_metrics_file_mapping[profile.trace_file_path] = fp.name
        return raw_data

    @wrappers.Request.application
    def comm_overlap_route(self, request):
        name = request.args.get("run")
        self._validate(name=name)
        profile = self._get_profile(name, 'All')
        if profile is None:
            return self.respond_as_error("could not find the profile for %s/%s " %(name), 404)
        if not isinstance(profile, DistributedRunProfile):
            return self.respond_as_error("Get an unexpected distributed profile type %s for %s/%s" %(type(profile), name), 404)
        return self.respond_as_json(profile.steps_to_overlap)

    @wrappers.Request.application
    def comm_wait_route(self, request):
        name = request.args.get("run")
        self._validate(name=name)
        profile = self._get_profile(name, 'All')
        if profile is None:
            return self.respond_as_error("could not find the profile for %s/%s " %(name), 404)
        if not isinstance(profile, DistributedRunProfile):
            return self.respond_as_error("Get an unexpected distributed profile type %s for %s/%s" %(type(profile), name), 404)
        return self.respond_as_json(profile.steps_to_wait)

    @wrappers.Request.application
    def comm_ops_route(self, request):
        name = request.args.get("run")
        self._validate(name=name)
        profile = self._get_profile(name, 'All')
        if profile is None:
            return self.respond_as_error("could not find the profile for %s/%s " %(name), 404)
        if not isinstance(profile, DistributedRunProfile):
            return self.respond_as_error("Get an unexpected distributed profile type %s for %s/%s" %(type(profile), name), 404)

        return self.respond_as_json(profile.comm_ops)

    @wrappers.Request.application
    def static_file_route(self, request):
        filename = os.path.basename(request.path)
        extension = os.path.splitext(filename)[1]
        if extension == '.html':
            mimetype = 'text/html'
        elif extension == '.css':
            mimetype = 'text/css'
        elif extension == '.js':
            mimetype = 'application/javascript'
        else:
            mimetype = 'application/octet-stream'
        filepath = os.path.join(os.path.dirname(__file__), 'static', filename)
        try:
            with open(filepath, 'rb') as infile:
                contents = infile.read()
        except IOError:
            return werkzeug.Response('404 Not Found', 'text/plain', code=404, headers=TorchProfilerPlugin.headers)
        return werkzeug.Response(
            contents, content_type=mimetype, headers=TorchProfilerPlugin.headers
        )

    @staticmethod
    def respond_as_json(obj):
        content = json.dumps(obj)
        return werkzeug.Response(content, content_type="application/json", headers=TorchProfilerPlugin.headers)

    @staticmethod
    def respond_as_error(message, code):
        return werkzeug.Response(message, status=code, headers=TorchProfilerPlugin.headers, content_type="text/plain")

    def _monitor_runs(self):
        logger.info("Monitor runs begin")

        try:
            touched = set()
            while True:
                try:
                    logger.debug("Scan run dir")
                    run_dirs = self._get_run_dirs()

                    # Assume no deletion on run directories, trigger async load if find a new run
                    for run_dir in run_dirs:
                        # Set _is_active quickly based on file pattern match, don't wait for data loading
                        if not self._is_active:
                            self._is_active = True
                            self._is_active_initialized_event.set()

                        if run_dir not in touched:
                            touched.add(run_dir)
                            logger.info("Find run directory %s", run_dir)
                            # Use multiprocessing to avoid UI stall and reduce data parsing time
                            process = mp.Process(target=self._load_run, args=(run_dir,))
                            process.daemon = True
                            process.start()
                except Exception as ex:
                    logger.warning("Failed to scan runs. Exception=%s", ex, exc_info=True)

                time.sleep(consts.MONITOR_RUN_REFRESH_INTERNAL_IN_SECONDS)
        except:
            logger.exception("Failed to start monitor_runs")

    def _receive_runs(self):
        while True:
            run = self._queue.get()
            if run is None:
                continue

            logger.info("Add run %s", run.name)
            with self._runs_lock:
                is_new = run.name not in self._runs
                self._runs[run.name] = run
                if is_new:
                    self._runs = OrderedDict(sorted(self._runs.items()))

                # Update is_active
                if not self._is_active:
                    self._is_active = True
                    self._is_active_initialized_event.set()

    def _get_run_dirs(self):
        """Scan logdir, find PyTorch Profiler run directories.
        A directory is considered to be a run if it contains 1 or more *.pt.trace.json[.gz].
        E.g. there are 2 runs: run1, run2
            /run1
                /[worker1].pt.trace.json.gz
                /[worker2].pt.trace.json.gz
            /run2
                /[worker1].pt.trace.json
        """
        for root, _, files in io.walk(self.logdir):
            for file in files:
                if utils.is_chrome_trace_file(file):
                    yield root
                    break

    def _load_run(self, run_dir):
        import absl.logging
        absl.logging.use_absl_handler()

        try:
            name = self._get_run_name(run_dir)
            logger.info("Load run %s", name)
            # Currently, assume run data is immutable, so just load once
            loader = RunLoader(name, run_dir, self._cache)
            run = loader.load()
            logger.info("Run %s loaded", name)
            self._queue.put(run)
        except Exception as ex:
            logger.warning("Failed to load run %s. Exception=%s", ex, name, exc_info=True)

    def _get_run(self, name) -> Run:
        with self._runs_lock:
            return self._runs.get(name, None)

    def _get_run_name(self, run_dir):
        logdir = io.abspath(self.logdir)
        if run_dir == logdir:
            name = io.basename(run_dir)
        else:
            name = io.relpath(run_dir, logdir)
        return name

    def _get_profile(self, name, worker):
        run = self._get_run(name)
        profile = run.get_profile(worker)
        return profile

    def _validate(self, **kwargs):
        for name,v in kwargs.items():
            if v is None:
                raise BadRequest("Must specify %s" %(name))
<|MERGE_RESOLUTION|>--- conflicted
+++ resolved
@@ -259,7 +259,8 @@
             return self.respond_as_error("Get an unexpected profile type %s for %s/%s" %(type(profile), name, worker), 404)
         file_with_gpu_metrics = profile.gpu_metrics_file_mapping.get(profile.trace_file_path)
         if file_with_gpu_metrics is None:
-            raw_data = self._cache.read(profile.trace_file_path)
+            local_file = self._cache.download_file(profile.trace_file_path)
+            raw_data = io.read(local_file)
             if profile.has_kernel:
                 raw_data = self._append_gpu_metrics(profile, raw_data)
             else:  # Pure CPU.
@@ -269,19 +270,7 @@
             with open(file_with_gpu_metrics, 'rb') as f:
                 raw_data = f.read()
 
-<<<<<<< HEAD
-        run = self._get_run(name)
-        profile = run.get_profile(worker)
-        local_file = self._cache.download_file(profile.trace_file_path)
-        raw_data = io.read(local_file)
-        if not profile.trace_file_path.endswith('.gz'):
-            import gzip
-            raw_data = gzip.compress(raw_data, 1)
-        headers = []
-        headers.append(('Content-Encoding', 'gzip'))
-=======
         headers = [('Content-Encoding', 'gzip')]
->>>>>>> b3f2c91a
         headers.extend(TorchProfilerPlugin.headers)
         return werkzeug.Response(raw_data, content_type="application/json", headers=headers)
 
