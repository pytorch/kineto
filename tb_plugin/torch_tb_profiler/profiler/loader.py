--- conflicted
+++ resolved
@@ -56,10 +56,6 @@
 
         distributed_run = Run(self.run_name, self.run_dir)
         run = Run(self.run_name, self.run_dir)
-<<<<<<< HEAD
-        for _ in range(len(workers)):
-            r, d = self.queue.get()
-=======
         num_items = len(workers)
         while num_items > 0:
             try:
@@ -69,7 +65,6 @@
 
             num_items -= 1
             r, d = item
->>>>>>> e83dbcc3
             if r or d:
                 logger.debug("Loaded profile via mp.Queue")
             if r is not None:
