--- conflicted
+++ resolved
@@ -11,11 +11,7 @@
 WORKER_NAME = "worker0"
 
 
-<<<<<<< HEAD
-def parse_json_trace(json_content) -> RunProfileData:
-=======
 def parse_json_trace(json_content, worker_name = WORKER_NAME) -> RunProfileData:
->>>>>>> e83dbcc3
     trace_json = json.loads(json_content)
     trace_json = {"schemaVersion": 1, "traceEvents": trace_json}
     return RunProfileData.from_json(worker_name, 0, trace_json)
@@ -1683,27 +1679,12 @@
         self.assertEqual(1, start_ts)
 
         curves = result["rows"]
-<<<<<<< HEAD
-        timestamps = result["ts"]
 
         self.assertIn("CPU", curves)
         self.assertIn("GPU0", curves)
-        self.assertIn("CPU", timestamps)
-        self.assertIn("GPU0", timestamps)
-
-        self.assertEqual(len(event_data_cpu), len(curves["CPU"]))
-        self.assertEqual(len(event_data_cpu), len(timestamps["CPU"]))
-        for i in range(len(event_data_cpu)):
-            # original timestamp
-            self.assertEqual(event_data_cpu[i][0],  timestamps["CPU"][i])
-=======
-
-        self.assertIn("CPU", curves)
-        self.assertIn("GPU0", curves)
 
         self.assertEqual(len(event_data_cpu), len(curves["CPU"]))
         for i in range(len(event_data_cpu)):
->>>>>>> e83dbcc3
             # adjusted timestamp
             self.assertEqual(event_data_cpu[i][0] - start_ts,  curves["CPU"][i][0])
             # total allocated
@@ -1712,13 +1693,7 @@
             self.assertEqual(event_data_cpu[i][-1], curves["CPU"][i][2])
 
         self.assertEqual(len(event_data_gpu), len(curves["GPU0"]))
-<<<<<<< HEAD
-        self.assertEqual(len(event_data_gpu), len(timestamps["GPU0"]))
         for i in range(len(event_data_gpu)):
-            self.assertEqual(event_data_gpu[i][0],  timestamps["GPU0"][i])
-=======
-        for i in range(len(event_data_gpu)):
->>>>>>> e83dbcc3
             self.assertEqual(event_data_gpu[i][0] - start_ts,  curves["GPU0"][i][0])
             self.assertEqual(event_data_gpu[i][-2], curves["GPU0"][i][1])
             self.assertEqual(event_data_gpu[i][-1], curves["GPU0"][i][2])
