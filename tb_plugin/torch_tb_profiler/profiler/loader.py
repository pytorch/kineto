# -------------------------------------------------------------------------
# Copyright (c) Microsoft Corporation. All rights reserved.
# --------------------------------------------------------------------------
import os
import sys
from multiprocessing import Barrier, Process, Queue

from .. import consts, io, utils
from ..run import Run
from .data import DistributedRunProfileData, RunData, RunProfileData
from .run_generator import DistributedRunGenerator, RunGenerator

logger = utils.get_logger()


class RunLoader(object):
    def __init__(self, name, run_dir, caches):
        self.run = RunData(name, run_dir)
        self.caches = caches
        self.queue = Queue()

    def load(self):
        workers = []
        spans_by_workers = {}
        for path in io.listdir(self.run.run_dir):
            if io.isdir(io.join(self.run.run_dir, path)):
                continue
            match = consts.WORKER_PATTERN.match(path)
            if not match:
                continue

            worker = match.group(1)
            span = match.group(2)
            if span:
                # remove the starting dot (.)
                span = span[1:]
                spans_by_workers.setdefault(worker, []).append(span)

            workers.append((worker, span, path))

        for s in spans_by_workers.values():
            s.sort()

        barrier = Barrier(len(workers) + 1)
        for worker, span, path in sorted(workers):
            # convert the span timestamp to the index.
            s = spans_by_workers.get(worker)
            span_index = None if span is None else s.index(span)
            p = Process(target=self._process_data, args=(worker, span_index, path, barrier))
            p.start()

        logger.info("starting all processing")
        # since there is one queue, its data must be read before join.
        # https://stackoverflow.com/questions/31665328/python-3-multiprocessing-queue-deadlock-when-calling-join-before-the-queue-is-em
        #   The queue implementation in multiprocessing that allows data to be transferred between processes relies on standard OS pipes.
        #   OS pipes are not infinitely long, so the process which queues data could be blocked in the OS during the put()
        #   operation until some other process uses get() to retrieve data from the queue.
        # During my testing, I found that the maximum buffer length is 65532 in my test machine.
        # If I increase the message size to 65533, the join would hang the process.
        barrier.wait()

        run = Run(self.run.name, self.run.run_dir)
        for _ in range(len(workers)):
            r, d = self.queue.get()
<<<<<<< HEAD
            run.add_profile(r)
            self.run.add_profile(d)
=======
            if r is not None:
                run.add_profile(r)
            if d is not None:
                distributed_data[d.worker] = d
>>>>>>> 3ed8dca8

        distributed_profiles = self._process_spans()
        if distributed_profiles is not None:
            if isinstance(distributed_profiles, list):
                for d in distributed_profiles:
                    run.add_profile(d)
            else:
                run.add_profile(distributed_profiles)

        # for no daemon process, no need to join them since it will automatically join
        return run

    def _process_data(self, worker, span, path, barrier):
        import absl.logging
        absl.logging.use_absl_handler()

        try:
            logger.debug("starting process_data")
            data = RunProfileData.parse(self.run.run_dir, worker, span, path, self.caches)
            data.process()
            data.analyze()

            generator = RunGenerator(worker, span, data)
            profile = generator.generate_run_profile()
            dist_data = DistributedRunProfileData(data)

            self.queue.put((profile, dist_data))
        except KeyboardInterrupt:
            logger.warning("tb_plugin receive keyboard interrupt signal, process %d will exit" % (os.getpid()))
            sys.exit(1)
        except Exception as ex:
            logger.warning("Failed to parse profile data for Run %s on %s. Exception=%s",
                               self.run.name, worker, ex, exc_info=True)
            self.queue.put((None, None))
        barrier.wait()
        logger.debug("finishing process data")

<<<<<<< HEAD
    def _process_spans(self):
        spans = self.run.get_spans()
        if spans is None:
            return self._process_distributed_profiles(self.run.get_profiles(), None)
        else:
            span_profiles = []
            for span in spans:
                profiles = self.run.get_profiles(span=span)
                p = self._process_distributed_profiles(profiles, span)
                if p is not None:
                    span_profiles.append(p)
            return span_profiles

    def _process_distributed_profiles(self, profiles, span):
        has_communication = True
=======
    def _process_communication(self, profiles):
        if not profiles:
            self.has_communication = False
            return None

>>>>>>> 3ed8dca8
        comm_node_lists = []
        for data in profiles:
            logger.debug("Processing profile data")
            # Set has_communication to False and disable distributed view if any one worker has no communication
            if not data.has_communication:
                has_communication = False
            else:
                comm_node_lists.append(data.comm_node_list)
                if len(comm_node_lists[-1]) != len(comm_node_lists[0]):
<<<<<<< HEAD
                    logger.error("Number of communication operation nodes don't match between workers in run:", self.run.name)
                    has_communication = False
=======
                    logger.error("Number of communication operation nodes don't match between workers in run: %s" % self.run.name)
                    self.has_communication = False
>>>>>>> 3ed8dca8
            logger.debug("Processing profile data finish")

        if not has_communication:
            return None

        worker_num = len(comm_node_lists)
        for i, node in enumerate(comm_node_lists[0]):
            kernel_range_size = len(node.kernel_ranges)
            # loop for all communication kernel ranges in order
            for j in range(kernel_range_size):
                min_range = sys.maxsize
                # For each kernel_range, find the minist between workers as the real communication time
                for k in range(worker_num):
                    kernel_ranges = comm_node_lists[k][i].kernel_ranges
                    if len(kernel_ranges) != kernel_range_size:
<<<<<<< HEAD
                        logger.error("Number of communication kernels don't match between workers in run:", self.run.name)
                        has_communication = False
=======
                        logger.error("Number of communication kernels don't match between workers in run: %s" % self.run.name)
                        self.has_communication = False
>>>>>>> 3ed8dca8
                        return None
                    if kernel_ranges:
                        if kernel_ranges[j][1] - kernel_ranges[j][0] < min_range:
                            min_range = kernel_ranges[j][1] - kernel_ranges[j][0]
                for k in range(worker_num):
                    comm_node_lists[k][i].real_time += min_range

        for data in profiles:
            data.communication_parse()

        generator = DistributedRunGenerator(profiles, span)
        profile = generator.generate_run_profile()
        return profile<|MERGE_RESOLUTION|>--- conflicted
+++ resolved
@@ -62,15 +62,10 @@
         run = Run(self.run.name, self.run.run_dir)
         for _ in range(len(workers)):
             r, d = self.queue.get()
-<<<<<<< HEAD
-            run.add_profile(r)
-            self.run.add_profile(d)
-=======
             if r is not None:
                 run.add_profile(r)
             if d is not None:
                 distributed_data[d.worker] = d
->>>>>>> 3ed8dca8
 
         distributed_profiles = self._process_spans()
         if distributed_profiles is not None:
@@ -108,7 +103,6 @@
         barrier.wait()
         logger.debug("finishing process data")
 
-<<<<<<< HEAD
     def _process_spans(self):
         spans = self.run.get_spans()
         if spans is None:
@@ -124,13 +118,6 @@
 
     def _process_distributed_profiles(self, profiles, span):
         has_communication = True
-=======
-    def _process_communication(self, profiles):
-        if not profiles:
-            self.has_communication = False
-            return None
-
->>>>>>> 3ed8dca8
         comm_node_lists = []
         for data in profiles:
             logger.debug("Processing profile data")
@@ -140,13 +127,8 @@
             else:
                 comm_node_lists.append(data.comm_node_list)
                 if len(comm_node_lists[-1]) != len(comm_node_lists[0]):
-<<<<<<< HEAD
-                    logger.error("Number of communication operation nodes don't match between workers in run:", self.run.name)
+                    logger.error("Number of communication operation nodes don't match between workers in run: %s" % self.run.name)
                     has_communication = False
-=======
-                    logger.error("Number of communication operation nodes don't match between workers in run: %s" % self.run.name)
-                    self.has_communication = False
->>>>>>> 3ed8dca8
             logger.debug("Processing profile data finish")
 
         if not has_communication:
@@ -162,13 +144,8 @@
                 for k in range(worker_num):
                     kernel_ranges = comm_node_lists[k][i].kernel_ranges
                     if len(kernel_ranges) != kernel_range_size:
-<<<<<<< HEAD
-                        logger.error("Number of communication kernels don't match between workers in run:", self.run.name)
+                        logger.error("Number of communication kernels don't match between workers in run: %s" % self.run.name)
                         has_communication = False
-=======
-                        logger.error("Number of communication kernels don't match between workers in run: %s" % self.run.name)
-                        self.has_communication = False
->>>>>>> 3ed8dca8
                         return None
                     if kernel_ranges:
                         if kernel_ranges[j][1] - kernel_ranges[j][0] < min_range:
