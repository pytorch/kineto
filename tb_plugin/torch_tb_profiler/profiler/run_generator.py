# -------------------------------------------------------------------------
# Copyright (c) Microsoft Corporation. All rights reserved.
# --------------------------------------------------------------------------
from collections import OrderedDict

from .. import consts, utils
from ..run import DistributedRunProfile, RunProfile
from .node import MemoryMetrics
from .overall_parser import ProfileRole

logger = utils.get_logger()


class RunGenerator(object):
    def __init__(self, worker, span, profile_data):
        self.worker = worker
        self.span = span
        self.profile_data = profile_data

    def generate_run_profile(self):
        profile_run = RunProfile(self.worker, self.span)
        profile_run.has_runtime = self.profile_data.has_runtime
        profile_run.has_kernel = self.profile_data.has_kernel
        profile_run.has_communication = self.profile_data.has_communication
        profile_run.has_memcpy_or_memset = self.profile_data.has_memcpy_or_memset
        profile_run.views.append(consts.OVERALL_VIEW)
        profile_run.overview = self._generate_overview()

        profile_run.views.append(consts.OP_VIEW)
        profile_run.operation_pie_by_name = self._generate_op_pie()
        profile_run.operation_table_by_name = self._generate_op_table(self.profile_data.op_list_groupby_name)
        profile_run.operation_stack_by_name = self._generate_op_table_for_stack(False)
        profile_run.operation_pie_by_name_input = self._generate_op_pie(True)
        profile_run.operation_table_by_name_input = self._generate_op_table(self.profile_data.op_list_groupby_name_input, True)
        profile_run.operation_stack_by_name_input = self._generate_op_table_for_stack(True)

        if self.profile_data.has_kernel:
            profile_run.views.append(consts.KERNEL_VIEW)
            profile_run.kernel_op_table = self._generate_kernel_op_table()
            profile_run.kernel_pie = self._generate_kernel_pie()
            profile_run.kernel_table = self._generate_kernel_table()

        profile_run.views.append(consts.TRACE_VIEW)
        profile_run.trace_file_path = self.profile_data.trace_file_path
        profile_run.gpu_util_buckets = self.profile_data.gpu_util_buckets
        profile_run.approximated_sm_efficency_ranges = self.profile_data.approximated_sm_efficency_ranges

        profile_run.gpu_ids = self.profile_data.gpu_ids
        profile_run.gpu_utilization = self.profile_data.gpu_utilization
        profile_run.sm_efficency = self.profile_data.sm_efficency
        profile_run.occupancy = self.profile_data.occupancy
        profile_run.blocks_per_sm_count = self.profile_data.blocks_per_sm_count
        profile_run.occupancy_count = self.profile_data.occupancy_count

        # add memory stats
        if self.profile_data.has_memory_data:
            profile_run.memory_view = self._generate_memory_view(self.profile_data.memory_stats)
            profile_run.views.append(consts.MEMORY_VIEW)

        profile_run.gpu_infos = {}
        for gpu_id in profile_run.gpu_ids:
            gpu_info = RunGenerator._get_gpu_info(self.profile_data.device_props, gpu_id)
            if gpu_info is not None:
                profile_run.gpu_infos[gpu_id] = gpu_info

        return profile_run

    def _generate_overview(self):
        def build_part_time_str(part_cost, part_name):
            format_str = '<div class="visualization-tooltip" style="white-space: nowrap;">' \
                         'Step {}<br>' \
                         'Total: {}us<br>' \
                         '<b>{}: {}us</b><br>' \
                         'Percentage: {}%' \
                         '</div>'
            percentage = round(100 * part_cost / costs.costs[ProfileRole.Total], 2)
            return format_str.format(step_name, costs.costs[ProfileRole.Total], part_name, part_cost, percentage)

        def build_avg_cost_dict(part_name, part_cost):
            cost_dict = {"name": part_name,
                         "description": "",
                         "value": round(part_cost),
                         "extra": round(100 * part_cost / self.profile_data.avg_costs.costs[ProfileRole.Total], 2)}
            return cost_dict

        show_gpu = self.profile_data.has_runtime or self.profile_data.has_kernel or self.profile_data.has_memcpy_or_memset

        column_tootip = {"type": "string", "role": "tooltip", "p": {"html": "true"}}
        data = {}
        data["steps"] = {}
        data["steps"]["columns"] = [{"type": "string", "name": "Step"}]
        if show_gpu:
            data["steps"]["columns"].extend([{"type": "number", "name": "Kernel"},
                                             column_tootip,
                                             {"type": "number", "name": "Memcpy"},
                                             column_tootip,
                                             {"type": "number", "name": "Memset"},
                                             column_tootip])
        if self.profile_data.has_communication:
            data["steps"]["columns"].extend([{"type": "number", "name": "Communication"},
                                             column_tootip])
        if show_gpu:
            data["steps"]["columns"].extend([{"type": "number", "name": "Runtime"},
                                             column_tootip])
        data["steps"]["columns"].extend([{"type": "number", "name": "DataLoader"},
                                         column_tootip,
                                         {"type": "number", "name": "CPU Exec"},
                                         column_tootip,
                                         {"type": "number", "name": "Other"},
                                         column_tootip])

        data["steps"]["rows"] = []
        for i in range(len(self.profile_data.steps_costs)):
            costs = self.profile_data.steps_costs[i]
            step_name = self.profile_data.steps_names[i]
            row = [step_name]
            if show_gpu:
                row.extend([costs.costs[ProfileRole.Kernel],
                            build_part_time_str(costs.costs[ProfileRole.Kernel], "Kernel"),
                            costs.costs[ProfileRole.Memcpy],
                            build_part_time_str(costs.costs[ProfileRole.Memcpy], "Memcpy"),
                            costs.costs[ProfileRole.Memset],
                            build_part_time_str(costs.costs[ProfileRole.Memset], "Memset")])
            if self.profile_data.has_communication:
                row.extend([costs.costs[ProfileRole.Communication],
                            build_part_time_str(costs.costs[ProfileRole.Communication], "Communication")])
            if show_gpu:
                row.extend([costs.costs[ProfileRole.Runtime],
                            build_part_time_str(costs.costs[ProfileRole.Runtime], "Runtime")])
            row.extend([costs.costs[ProfileRole.DataLoader],
                        build_part_time_str(costs.costs[ProfileRole.DataLoader], "DataLoader"),
                        costs.costs[ProfileRole.CpuOp],
                        build_part_time_str(costs.costs[ProfileRole.CpuOp], "CPU Exec"),
                        costs.costs[ProfileRole.Other],
                        build_part_time_str(costs.costs[ProfileRole.Other], "Other")])
            data["steps"]["rows"].append(row)

        avg_costs = []
        if show_gpu:
            avg_costs.extend([
                build_avg_cost_dict("Kernel", self.profile_data.avg_costs.costs[ProfileRole.Kernel]),
                build_avg_cost_dict("Memcpy", self.profile_data.avg_costs.costs[ProfileRole.Memcpy]),
                build_avg_cost_dict("Memset", self.profile_data.avg_costs.costs[ProfileRole.Memset])
            ])
        if self.profile_data.has_communication:
            avg_costs.extend([
                build_avg_cost_dict("Communication", self.profile_data.avg_costs.costs[ProfileRole.Communication])
            ])
        if show_gpu:
            avg_costs.extend([
                build_avg_cost_dict("Runtime", self.profile_data.avg_costs.costs[ProfileRole.Runtime])
            ])
        avg_costs.extend([
            build_avg_cost_dict("DataLoader", self.profile_data.avg_costs.costs[ProfileRole.DataLoader]),
            build_avg_cost_dict("CPU Exec", self.profile_data.avg_costs.costs[ProfileRole.CpuOp]),
            build_avg_cost_dict("Other", self.profile_data.avg_costs.costs[ProfileRole.Other])
        ])

        data["performance"] = [{"name": "Average Step Time", "description": "",
                                "value": round(self.profile_data.avg_costs.costs[ProfileRole.Total]),
                                "extra": 100, "children": avg_costs}]

        if len(self.profile_data.recommendations) == 0:
            html = "<li>N/A</li>"
        else:
            html = ""
            for recommendation in self.profile_data.recommendations:
                html += "<li>{}</li>".format(recommendation)
        data["recommendations"] = "<ul>{}</ul>".format(html)

        return data

    def _generate_op_pie(self, group_by_input_shape=False):
        op_device_total_time = []
        op_device_self_time = []
        op_host_total_time = []
        op_host_self_time = []

        if group_by_input_shape:
            op_list = self.profile_data.op_list_groupby_name_input
        else:
            op_list = self.profile_data.op_list_groupby_name

        for op_agg in op_list:
            # Whether device_duration & self_device_duration are accurate or not depends on the input tracing data.
            if op_agg.device_duration > 0:
                op_device_total_time.append([op_agg.name, op_agg.device_duration])
            if op_agg.self_device_duration > 0:
                op_device_self_time.append([op_agg.name, op_agg.self_device_duration])
            if op_agg.host_duration > 0:
                op_host_total_time.append([op_agg.name, op_agg.host_duration])
            if op_agg.self_host_duration > 0:
                op_host_self_time.append([op_agg.name, op_agg.self_host_duration])

        op_device_total_time.sort(key=lambda x: x[1], reverse=True)
        op_device_self_time.sort(key=lambda x: x[1], reverse=True)
        op_host_total_time.sort(key=lambda x: x[1], reverse=True)
        op_host_self_time.sort(key=lambda x: x[1], reverse=True)

        data = {}
        device_total_time = {}
        device_self_time = {}
        host_total_time = {}
        host_self_time = {}

        if len(op_device_total_time) > 0:
            device_total_time["title"] = "Device Total Time (us)"
            device_total_time["columns"] = [{"type": "string", "name": "name"}, {"type": "number", "name": "value"}]
            device_total_time["rows"] = op_device_total_time
        else:
            device_total_time = None

        if len(op_device_self_time) > 0:
            device_self_time["title"] = "Device Self Time (us)"
            device_self_time["columns"] = [{"type": "string", "name": "name"}, {"type": "number", "name": "value"}]
            device_self_time["rows"] = op_device_self_time
        else:
            device_self_time = None

        if len(op_host_total_time) > 0:
            host_total_time["title"] = "Host Total Time (us)"
            host_total_time["columns"] = [{"type": "string", "name": "name"}, {"type": "number", "name": "value"}]
            host_total_time["rows"] = op_host_total_time
        else:
            host_total_time = None

        if len(op_host_self_time) > 0:
            host_self_time["title"] = "Host Self Time (us)"
            host_self_time["columns"] = [{"type": "string", "name": "name"}, {"type": "number", "name": "value"}]
            host_self_time["rows"] = op_host_self_time
        else:
            host_self_time = None

        data["device_total_time"] = device_total_time
        data["device_self_time"] = device_self_time
        data["host_total_time"] = host_total_time
        data["host_self_time"] = host_self_time

        return data

    def _generate_op_table(self, op_list, group_by_input_shape=False, call_stack=False):
        show_gpu = self.profile_data.has_kernel or self.profile_data.has_memcpy_or_memset

        if group_by_input_shape:
            stack_list_dict = self.profile_data.stack_lists_group_by_name_input
        else:
            stack_list_dict = self.profile_data.stack_lists_group_by_name

        op_list = sorted(op_list,
                         key=lambda x: x.self_device_duration if show_gpu else x.self_host_duration,
                         reverse=True)

        data = list()
        for op in op_list:
            # Whether device_duration & self_device_duration are accurate or not depends on the input tracing data.
            row = dict()
            row['name'] = op.name
            if group_by_input_shape:
                row['input_shape'] = op.input_shape
            row['calls'] = op.calls
            if show_gpu:
                row['device_self_duration'] = round(op.self_device_duration)
                row['device_total_duration'] = round(op.device_duration)
            row['host_self_duration'] = round(op.self_host_duration)
            row['host_total_duration'] = round(op.host_duration)
            if call_stack:
                row['call_stack'] = op.call_stacks.pop()
            else:
                if group_by_input_shape:
                    key = op.name + '###' + str(op.input_shape)
                else:
                    key = op.name
                row['has_call_stack'] = key in stack_list_dict
            data.append(row)

        return data

    def _generate_op_table_for_stack(self, group_by_input_shape):
        if group_by_input_shape:
            stack_list_dict = self.profile_data.stack_lists_group_by_name_input
        else:
            stack_list_dict = self.profile_data.stack_lists_group_by_name

        result = dict()
        for k,v in stack_list_dict.items():
            result[k] = self._generate_op_table(v, group_by_input_shape, True)
        return result

    @staticmethod
    def _get_gpu_metrics_columns(blocks_per_sm_count, occupancy_count):
        columns = []
        if blocks_per_sm_count > 0:
            columns.append({"type": "number", "name": "Mean Blocks Per SM",
                            "tooltip": consts.TOOLTIP_BLOCKS_PER_SM})
        if occupancy_count > 0:
            columns.append({"type": "number", "name": "Mean Est. Achieved Occupancy (%)",
                            "tooltip": consts.TOOLTIP_OCCUPANCY})
        return columns

    def _generate_kernel_op_table(self):
        table = {}
        table["columns"] = [{"type": "string", "name": "Name"}, {"type": "string", "name": "Operator"}]
        col_names = ["Calls", "Total Duration (us)", "Mean Duration (us)", "Max Duration (us)", "Min Duration (us)"]
        for column in col_names:
            table["columns"].append({"type": "number", "name": column})
        gpu_metrics_columns = RunGenerator._get_gpu_metrics_columns(
            sum(self.profile_data.blocks_per_sm_count), sum(self.profile_data.occupancy_count))
        table["columns"].extend(gpu_metrics_columns)

        table["rows"] = []
        kernel_list = sorted(self.profile_data.kernel_list_groupby_name_op, key=lambda x: x.total_duration,
                             reverse=True)
        for agg_by_name_op in kernel_list:
            kernel_op_row = [agg_by_name_op.name, agg_by_name_op.op_name, agg_by_name_op.calls,
                             agg_by_name_op.total_duration, agg_by_name_op.avg_duration,
                             agg_by_name_op.min_duration, agg_by_name_op.max_duration]
            if sum(self.profile_data.blocks_per_sm_count) > 0:
                kernel_op_row.append(round(agg_by_name_op.avg_blocks_per_sm, 2))
            if sum(self.profile_data.occupancy_count) > 0:
                kernel_op_row.append(round(agg_by_name_op.avg_occupancy, 2))
            table["rows"].append(kernel_op_row)
        data = {"data": table}
        return data

    def _generate_kernel_pie(self):
        pie = {"columns": [{"type": "string", "name": "name"}, {"type": "number", "name": "value"}], "rows": []}
        for _id, (name, row) in enumerate(self.profile_data.kernel_stat.iterrows()):
            pie["rows"].append([name, row["sum"]])
        data = {"total": pie}
        return data

    def _generate_kernel_table(self):
        table = {}
        table["columns"] = [{"type": "string", "name": "Name"}]
        columns = ["count", "sum", "mean", "max", "min"]
        round_digits = [0, 0, 0, 0, 0]
        if sum(self.profile_data.blocks_per_sm_count) > 0:
            columns.append("blocks_per_sm")
            round_digits.append(2)
        if sum(self.profile_data.occupancy_count) > 0:
            columns.append("occupancy")
            round_digits.append(2)
        col_names = ["Calls", "Total Duration (us)", "Mean Duration (us)", "Max Duration (us)", "Min Duration (us)"]
        for column in col_names:
            table["columns"].append({"type": "number", "name": column})
        gpu_metrics_columns = RunGenerator._get_gpu_metrics_columns(
            sum(self.profile_data.blocks_per_sm_count), sum(self.profile_data.occupancy_count))
        table["columns"].extend(gpu_metrics_columns)

        table["rows"] = []
        for _id, (name, row) in enumerate(self.profile_data.kernel_stat.iterrows()):
            kernel_row = [name]
            for i, column in enumerate(columns):
                kernel_row.append(round(row[column]) if round_digits[i] == 0
                                  else round(row[column], round_digits[i]))
            table["rows"].append(kernel_row)
        data = {"data": table}
        return data

    def _generate_memory_view(self, memory_stats):

        data = OrderedDict()
        result = {
            "metadata": {
                "title": "Memory View",
                "default_device": "CPU",
                "search": "Operator Name",
                "sort": "Self Size Increase (KB)"
            },
            "data": data
        }

        columns_names = [
            ("Operator Name", "string", ""),
            ("Calls", "number", "# of calls of the operator."),
            ("Size Increase (KB)", "number", "The memory increase size include all children operators."),
            ("Self Size Increase (KB)", "number", "The memory increase size associated with the operator itself."),
            ("Allocation Count", "number", "The allocation count including all chidren operators."),
            ("Self Allocation Count", "number", "The allocation count belonging to the operator itself."),
            ("Allocation Size (KB)", "number", "The allocation size including all children operators."),
            ("Self Allocation Size (KB)", "number", "The allocation size belonging to the operator itself.\nIt will sum up all allocation bytes without considering the memory free.")
        ]
        for name, memory in sorted(memory_stats.items()):
            table = {}

            # Process columns
            columns = []
            for col_name, col_type, tool_tip in columns_names:
                if tool_tip:
                    columns.append({"type": col_type, "name": col_name, "tooltip": tool_tip})
                else:
                    columns.append({"type": col_type, "name": col_name})
            table["columns"] = columns

            # Process rows
            rows = []
            for op_name, stat in sorted(memory.items()):
                rows.append([
                    op_name,
                    stat[6],
                    round(stat[MemoryMetrics.IncreaseSize] / 1024, 2),
                    round(stat[MemoryMetrics.SelfIncreaseSize] / 1024, 2),
                    stat[MemoryMetrics.AllocationCount],
                    stat[MemoryMetrics.SelfAllocationCount],
                    round(stat[MemoryMetrics.AllocationSize] / 1024, 2),
                    round(stat[MemoryMetrics.SelfAllocationSize] / 1024, 2)
                    ])
            table["rows"] = rows

            data[name] = table
        return result

    @staticmethod
    def _get_gpu_info(device_props, gpu_id):
        if (device_props is None) or (gpu_id >= len(device_props)) or (gpu_id < 0):
            return None

        device_prop = device_props[gpu_id]
        gpu_info = {}
        name = device_prop.get("name")
        if name is not None:
            gpu_info["Name"] = name

        mem = device_prop.get("totalGlobalMem")
        if mem is not None:
            gpu_info["Memory"] = "{} GB".format(round(float(mem) / 1024 / 1024 / 1024, 2))

        major = device_prop.get("computeMajor")
        minor = device_prop.get("computeMinor")
        if major is not None and minor is not None:
            gpu_info["Compute Capability"] = "{}.{}".format(major, minor)

        return gpu_info


class DistributedRunGenerator(object):
    def __init__(self, all_profile_data, span):
        self.all_profile_data = all_profile_data
        self.span = span

    def generate_run_profile(self):
        profile_run = DistributedRunProfile(self.span)
        profile_run.views.append(consts.DISTRIBUTED_VIEW)
        profile_run.gpu_info = self._generate_gpu_info()
        profile_run.steps_to_overlap = self._generate_overlap_graph()
        profile_run.steps_to_wait = self._generate_wait_graph()
        profile_run.comm_ops = self._generate_ops_table()
        return profile_run

    def _generate_gpu_info(self):
        result = OrderedDict()
        index = 0
        for data in self.all_profile_data:
            if not data.device_props:
               continue

            match = consts.NODE_PROCESS_PATTERN.match(data.worker)
            if match:
                node = match.group(1)
                process_id = match.group(2)
            else:
                logger.warning("cannot parse node name from worker name {}".format(data.worker))
                node = data.worker
                process_id = index
                index += 1
            if node not in result:
                result[node] = OrderedDict()

            process_id = "Process " + str(process_id)
            result[node][process_id] = OrderedDict()
            for used_device in data.used_devices:
                gpu_info = RunGenerator._get_gpu_info(data.device_props, used_device)
                if gpu_info is not None:
                    result[node][process_id]['GPU'+str(used_device)] = gpu_info

        if result:
            for k,v in result.items():
                result[k] = OrderedDict(sorted(v.items()))
            return {
                "metadata": {"title": "Device Information"},
                "data": result
            }
        else:
            return None

    def _generate_overlap_graph(self):
        result = dict()
        result["metadata"] = {"title": "Computaion/Communication Overview", "legends": ["Computation", "Overlapping", "Communication", "Other"], "units": "us"}
        steps_to_overlap = OrderedDict()
        steps_to_overlap['all'] = OrderedDict()
        for data in self.all_profile_data:
            steps_to_overlap['all'][data.worker] = [0, 0, 0, 0]
            step_number = len(data.steps_names)
            for i,step_name in enumerate(data.steps_names):
                steps_to_overlap.setdefault(step_name, OrderedDict())
                costs = data.comm_overlap_costs[i]
<<<<<<< HEAD
                steps_to_overlap[step_name][data.worker] = [costs.computation - costs.overlap, costs.overlap, costs.communication - costs.overlap, costs.other]
                steps_to_overlap['all'][data.worker] = [sum(x) for x in zip(steps_to_overlap['all'][data.worker], steps_to_overlap[step_name][data.worker])]
            steps_to_overlap['all'][data.worker] = [x/step_number for x in steps_to_overlap['all'][data.worker]]
=======
                steps_to_overlap[step_name][worker] = [costs.computation - costs.overlap, costs.overlap, costs.communication - costs.overlap, costs.other]
                steps_to_overlap['all'][worker] = [sum(x) for x in zip(steps_to_overlap['all'][worker], steps_to_overlap[step_name][worker])]
            steps_to_overlap['all'][worker] = [x/step_number for x in steps_to_overlap['all'][worker]]
        for k,v in steps_to_overlap.items():
            steps_to_overlap[k] = OrderedDict(sorted(v.items()))
>>>>>>> 3ed8dca8
        result["data"] = steps_to_overlap
        return result

    def _generate_wait_graph(self):
        result = dict()
        result["metadata"] = {"title": "Synchronizing/Communication Overview", "legends": ["Data Transfer Time", "Synchronizing Time"], "units": "us"}
        steps_to_wait = OrderedDict()

        steps_to_wait['all'] = OrderedDict()
        for data in self.all_profile_data:
            steps_to_wait['all'][data.worker] = [0, 0]
            step_number = len(data.step_comm_stats.values())
            for step,comm_stats in data.step_comm_stats.items():
                steps_to_wait.setdefault(step, OrderedDict())[data.worker] = [comm_stats[1], comm_stats[0]-comm_stats[1]]
                steps_to_wait['all'][data.worker] = [sum(x) for x in zip(steps_to_wait['all'][data.worker], steps_to_wait[step][data.worker])]
            steps_to_wait['all'][data.worker] = [x/step_number for x in steps_to_wait['all'][data.worker]]

        for k,v in steps_to_wait.items():
            steps_to_wait[k] = OrderedDict(sorted(v.items()))
        result["data"] = steps_to_wait
        return result

    def _generate_ops_table(self):
        result = dict()
        result["metadata"] = {"title": "Communication Operations Stats"}
        workers_to_comm_ops = OrderedDict()
        # Ignore the span for distributed view
        for data in self.all_profile_data:
            table = {}
            table["columns"] = [{"type": "string", "name": "Name"}]
            col_names = ["Calls", "Total Size (bytes)", "Avg Size (bytes)", "Total Latency (us)", "Avg Latency (us)", "Real Time (us)", "Avg Real Time (us)"]
            for column in col_names:
                table["columns"].append({"type": "number", "name": column})
            table["rows"] = []
            for op,stats in data.total_comm_stats.items():
                row = [op, stats[0], stats[1], round(stats[1]/stats[0]), stats[2], round(stats[2]/stats[0]), stats[3], round(stats[3]/stats[0])]
                table["rows"].append(row)
            workers_to_comm_ops[data.worker] = table
        result["data"] = workers_to_comm_ops
        return result<|MERGE_RESOLUTION|>--- conflicted
+++ resolved
@@ -494,17 +494,11 @@
             for i,step_name in enumerate(data.steps_names):
                 steps_to_overlap.setdefault(step_name, OrderedDict())
                 costs = data.comm_overlap_costs[i]
-<<<<<<< HEAD
                 steps_to_overlap[step_name][data.worker] = [costs.computation - costs.overlap, costs.overlap, costs.communication - costs.overlap, costs.other]
                 steps_to_overlap['all'][data.worker] = [sum(x) for x in zip(steps_to_overlap['all'][data.worker], steps_to_overlap[step_name][data.worker])]
             steps_to_overlap['all'][data.worker] = [x/step_number for x in steps_to_overlap['all'][data.worker]]
-=======
-                steps_to_overlap[step_name][worker] = [costs.computation - costs.overlap, costs.overlap, costs.communication - costs.overlap, costs.other]
-                steps_to_overlap['all'][worker] = [sum(x) for x in zip(steps_to_overlap['all'][worker], steps_to_overlap[step_name][worker])]
-            steps_to_overlap['all'][worker] = [x/step_number for x in steps_to_overlap['all'][worker]]
         for k,v in steps_to_overlap.items():
             steps_to_overlap[k] = OrderedDict(sorted(v.items()))
->>>>>>> 3ed8dca8
         result["data"] = steps_to_overlap
         return result
 
