/*
 * Copyright (c) Meta Platforms, Inc. and affiliates.
 * All rights reserved.
 *
 * This source code is licensed under the BSD-style license found in the
 * LICENSE file in the root directory of this source tree.
 */

#include "output_json.h"

#include <fmt/format.h>
#include <fstream>
#include <time.h>
#include <map>

#include "Config.h"
#ifdef HAS_CUPTI
#include "CudaDeviceProperties.h"
#endif // HAS_CUPTI
#include "TraceSpan.h"
#include "time_since_epoch.h"

#include "Logger.h"


namespace KINETO_NAMESPACE {

static constexpr int kSchemaVersion = 1;
static constexpr char kFlowStart = 's';
static constexpr char kFlowEnd = 'f';

// CPU op name that is used to store collectives metadata
// TODO: share the same string across c10d, profiler and libkineto
static constexpr const char* kParamCommsCallName = "record_param_comms";
// Collective function metadata populated from CPU op to GPU kernel
static constexpr const char* kCollectiveName = "Collective name";
static constexpr const char* kDtype = "dtype";
static constexpr const char* kInMsgNelems = "In msg nelems";
static constexpr const char* kOutMsgNelems = "Out msg nelems";
static constexpr const char* kGroupSize = "Group size";
static constexpr const char* kInSplit = "In split size";
static constexpr const char* kOutSplit = "Out split size";
static constexpr const char* kProcessGroupName = "Process Group Name";
static constexpr const char* kProcessGroupDesc = "Process Group Description";
static constexpr const char* kGroupRanks = "Process Group Ranks";

#ifdef __linux__
static constexpr char kDefaultLogFileFmt[] =
    "/tmp/libkineto_activities_{}.json";
#else
static constexpr char kDefaultLogFileFmt[] = "libkineto_activities_{}.json";
#endif

// The 'ts' field written into the json file has 19 significant digits,
// while a double can only represent 15-16 digits. By using relative time,
// other applications can accurately read the 'ts' field as a double.
// Use the program loading time as the baseline time.
static int64_t base_time =
    libkineto::timeSinceEpoch(std::chrono::high_resolution_clock::now());
inline int64_t transToRelativeTime(int64_t time) {
  return time - base_time;
}

void ChromeTraceLogger::sanitizeStrForJSON(std::string& value) {
  // Replace all backslashes with forward slash because Windows paths causing JSONDecodeError.
  std::replace(value.begin(), value.end(), '\\', '/');
  // Remove all new line characters
  value.erase(std::remove(value.begin(), value.end(), '\n'), value.end());
}

void ChromeTraceLogger::metadataToJSON(
    const std::unordered_map<std::string, std::string>& metadata) {
  for (auto [k, v]: metadata) {
    std::string sanitizedValue = v;
    sanitizeStrForJSON(sanitizedValue);
    traceOf_ << fmt::format(R"JSON(
  "{}": {},)JSON", k, sanitizedValue);
  }
}

void ChromeTraceLogger::handleTraceStart(
    const std::unordered_map<std::string, std::string>& metadata) {
  traceOf_ << fmt::format(R"JSON(
{{
  "schemaVersion": {},)JSON", kSchemaVersion);

#ifdef HAS_CUPTI
  traceOf_ << fmt::format(R"JSON(
  "deviceProperties": [{}
  ],)JSON", devicePropertiesJson());
#endif

  metadataToJSON(metadata);
  traceOf_ << R"JSON(
  "traceEvents": [)JSON";
}

static std::string defaultFileName() {
  return fmt::format(kDefaultLogFileFmt, processId());
}

void ChromeTraceLogger::openTraceFile() {
  tempFileName_ = fileName_ + ".tmp";
  traceOf_.open(tempFileName_, std::ofstream::out | std::ofstream::trunc);
  if (!traceOf_) {
    PLOG(ERROR) << "Failed to open '" << fileName_ << "'";
  } else {
    LOG(INFO) << "Tracing to temporary file " << fileName_;
  }
}

ChromeTraceLogger::ChromeTraceLogger(const std::string& traceFileName) {
  fileName_ = traceFileName.empty() ? defaultFileName() : traceFileName;
  traceOf_.clear(std::ios_base::badbit);
  openTraceFile();
}

void ChromeTraceLogger::handleDeviceInfo(
    const DeviceInfo& info,
    uint64_t time) {
  if (!traceOf_) {
    return;
  }

  // M is for metadata
  // process_name needs a pid and a name arg
  // clang-format off
  // see [Note: Temp Libkineto Nanosecond]
<<<<<<< HEAD
#ifdef TMP_LIBKINETO_NANOSECOND
  time = transToRelativeTime(time);
=======

>>>>>>> 8acab098
  traceOf_ << fmt::format(R"JSON(
  {{
    "name": "process_name", "ph": "M", "ts": {}.{:03}, "pid": {}, "tid": 0,
    "args": {{
      "name": "{}"
    }}
  }},
  {{
    "name": "process_labels", "ph": "M", "ts": {}.{:03}, "pid": {}, "tid": 0,
    "args": {{
      "labels": "{}"
    }}
  }},
  {{
    "name": "process_sort_index", "ph": "M", "ts": {}.{:03}, "pid": {}, "tid": 0,
    "args": {{
      "sort_index": {}
    }}
  }},)JSON",
      time/1000, time%1000, info.id,
      info.name,
      time/1000, time%1000, info.id,
      info.label,
      time/1000, time%1000, info.id,
      info.id < 8 ? info.id + 0x1000000ll : info.id);
  // clang-format on
}

void ChromeTraceLogger::handleResourceInfo(
    const ResourceInfo& info,
    int64_t time) {
  if (!traceOf_) {
    return;
  }

  // M is for metadata
  // thread_name needs a pid and a name arg
  // clang-format off
  // see [Note: Temp Libkineto Nanosecond]
<<<<<<< HEAD
#ifdef TMP_LIBKINETO_NANOSECOND
  time = transToRelativeTime(time);
=======

>>>>>>> 8acab098
  traceOf_ << fmt::format(R"JSON(
  {{
    "name": "thread_name", "ph": "M", "ts": {}.{:03}, "pid": {}, "tid": {},
    "args": {{
      "name": "{}"
    }}
  }},
  {{
    "name": "thread_sort_index", "ph": "M", "ts": {}.{:03}, "pid": {}, "tid": {},
    "args": {{
      "sort_index": {}
    }}
  }},)JSON",
      time/1000, time%1000, info.deviceId, info.id,
      info.name,
      time/1000, time%1000, info.deviceId, info.id,
      info.sortIndex);
  // clang-format on
}

void ChromeTraceLogger::handleOverheadInfo(
    const OverheadInfo& info,
    int64_t time) {
  if (!traceOf_) {
    return;
  }

  // TOOD: reserve pid = -1 for overhead but we need to rethink how to scale this for
  // other metadata
  // clang-format off
  // see [Note: Temp Libkineto Nanosecond]
<<<<<<< HEAD
#ifdef TMP_LIBKINETO_NANOSECOND
  time = transToRelativeTime(time);
=======

>>>>>>> 8acab098
  traceOf_ << fmt::format(R"JSON(
  {{
    "name": "process_name", "ph": "M", "ts": {}.{:03}, "pid": -1, "tid": 0,
    "args": {{
      "name": "{}"
    }}
  }},
  {{
    "name": "process_sort_index", "ph": "M", "ts": {}.{:03}, "pid": -1, "tid": 0,
    "args": {{
      "sort_index": {}
    }}
  }},)JSON",
      time/1000, time%1000,
      info.name,
      time/1000, time%1000,
      0x100000All);
  // clang-format on
}

void ChromeTraceLogger::handleTraceSpan(const TraceSpan& span) {
  if (!traceOf_) {
    return;
  }
  // see [Note: Temp Libkineto Nanosecond]
<<<<<<< HEAD
#ifdef TMP_LIBKINETO_NANOSECOND
  uint64_t start = transToRelativeTime(span.startTime);
=======

  uint64_t start = span.startTime;
>>>>>>> 8acab098
  uint64_t dur = span.endTime - span.startTime;

  // clang-format off
  traceOf_ << fmt::format(R"JSON(
  {{
    "ph": "X", "cat": "Trace", "ts": {}.{:03}, "dur": {}.{:03},
    "pid": "Spans", "tid": "{}",
    "name": "{}{} ({})",
    "args": {{
      "Op count": {}
    }}
  }},
  {{
    "name": "process_sort_index", "ph": "M", "ts": {}.{:03},
    "pid": "Spans", "tid": 0,
    "args": {{
      "sort_index": {}
    }}
  }},)JSON",
      start/1000, start%1000, dur/1000, dur%1000,
      span.name,
      span.prefix, span.name, span.iteration,
      span.opCount,
      start/1000, start%1000,
      // Large sort index to appear at the bottom
      0x20000000ll);
  // clang-format on

  addIterationMarker(span);
}

void ChromeTraceLogger::addIterationMarker(const TraceSpan& span) {
  if (!traceOf_) {
    return;
  }

  // clang-format off
  // see [Note: Temp Libkineto Nanosecond]
<<<<<<< HEAD
#ifdef TMP_LIBKINETO_NANOSECOND
  uint64_t start = transToRelativeTime(span.startTime);
=======

>>>>>>> 8acab098
  traceOf_ << fmt::format(R"JSON(
  {{
    "name": "Iteration Start: {}", "ph": "i", "s": "g",
    "pid": "Traces", "tid": "Trace {}", "ts": {}.{:03}
  }},)JSON",
      span.name,
<<<<<<< HEAD
      span.name, start/1000, start%1000);
#else
  traceOf_ << fmt::format(R"JSON(
  {{
    "name": "Iteration Start: {}", "ph": "i", "s": "g",
    "pid": "Traces", "tid": "Trace {}", "ts": {}
  }},)JSON",
      span.name,
      span.name, span.startTime);
#endif
=======
      span.name, span.startTime/1000, span.startTime%1000);
>>>>>>> 8acab098
  // clang-format on
}

void ChromeTraceLogger::handleGenericInstantEvent(
    const libkineto::ITraceActivity& op) {
  if (!traceOf_) {
    return;
  }
  // see [Note: Temp Libkineto Nanosecond]
<<<<<<< HEAD
#ifdef TMP_LIBKINETO_NANOSECOND
  uint64_t ts = transToRelativeTime(op.timestamp());
=======

>>>>>>> 8acab098
  traceOf_ << fmt::format(R"JSON(
  {{
    "ph": "i", "cat": "{}", "s": "t", "name": "{}",
    "pid": {}, "tid": {},
    "ts": {}.{:03},
    "args": {{
      {}
    }}
  }},)JSON",
      toString(op.type()), op.name(), op.deviceId(), op.resourceId(),
<<<<<<< HEAD
      ts/1000, ts%1000, op.metadataJson());
#else
  traceOf_ << fmt::format(R"JSON(
  {{
    "ph": "i", "cat": "{}", "s": "t", "name": "{}",
    "pid": {}, "tid": {},
    "ts": {},
    "args": {{
      {}
    }}
  }},)JSON",
      toString(op.type()), op.name(), op.deviceId(), op.resourceId(),
      op.timestamp(), op.metadataJson());
#endif
=======
      op.timestamp()/1000, op.timestamp()%1000, op.metadataJson());
>>>>>>> 8acab098
}

void ChromeTraceLogger::handleActivity(
    const libkineto::ITraceActivity& op) {
  if (!traceOf_) {
    return;
  }

  if (op.type() == ActivityType::CPU_INSTANT_EVENT) {
    handleGenericInstantEvent(op);
    return;
  }

  int64_t ts = op.timestamp();
  int64_t duration = op.duration();

  if (duration < 0) {
    // This should never happen but can occasionally suffer from regression in handling incomplete events.
    // Having negative duration in Chrome trace can yield in very poor experience so add an extra guard
    // before we generate trace events.
    duration = 0;
  }

  if (op.type() ==  ActivityType::GPU_USER_ANNOTATION) {
    // The GPU user annotations start at the same time as the
    // first associated GPU op. Since they appear later
    // in the trace file, this causes a visualization issue in Chrome.
    // Make it start one us earlier.
    ts--;
    duration++; // Still need it to end at the orginal point
  }

  std::string arg_values = "";
  if (op.correlationId() != 0) {
    arg_values.append(fmt::format("\"External id\": {}",
      op.linkedActivity() ? op.linkedActivity()->correlationId() : op.correlationId()));
  }
  std::string op_metadata = op.metadataJson();
  sanitizeStrForJSON(op_metadata);
  if (op_metadata.find_first_not_of(" \t\n") != std::string::npos) {
    if (!arg_values.empty()) {
      arg_values.append(",");
    }
    arg_values.append(op_metadata);
  }

  // Populate NCCL collective metadata from CPU to GPU
  if (op.type() == ActivityType::CONCURRENT_KERNEL && op.linkedActivity() &&
      op.linkedActivity()->name() == kParamCommsCallName) {
    const auto* collectiveRecord = op.linkedActivity();
    // Get the value out of the collective record
    const auto& collectiveName =
        collectiveRecord->getMetadataValue(kCollectiveName);
    const auto& inMsgSize = collectiveRecord->getMetadataValue(kInMsgNelems);
    const auto& outMsgSize = collectiveRecord->getMetadataValue(kOutMsgNelems);
    const auto& groupSize = collectiveRecord->getMetadataValue(kGroupSize);
    const auto& dtype = collectiveRecord->getMetadataValue(kDtype);
    if (!collectiveName.empty() && !inMsgSize.empty() && !outMsgSize.empty() &&
        !groupSize.empty() && !dtype.empty()) {
      if (!arg_values.empty()) {
        arg_values.append(",");
      }
      arg_values.append(fmt::format(
          " \"{}\": {}, \"{}\": {}, \"{}\": {}, \"{}\": {}, \"{}\": {}",
          kCollectiveName,
          collectiveName,
          kInMsgNelems,
          inMsgSize,
          kOutMsgNelems,
          outMsgSize,
          kGroupSize,
          groupSize,
          kDtype,
          dtype));
    }
    // In/out split size are valid for all_to_all
    const auto& inSplitSize = collectiveRecord->getMetadataValue(kInSplit);
    const auto& outSplitSize = collectiveRecord->getMetadataValue(kOutSplit);
    if (!inSplitSize.empty() && !outSplitSize.empty()) {
      if (!arg_values.empty()) {
        arg_values.append(",");
      }
      arg_values.append(fmt::format(
          " \"{}\": {}, \"{}\": {}",
          kInSplit,
          inSplitSize,
          kOutSplit,
          outSplitSize));
    }
    const auto& processGroupName =
        collectiveRecord->getMetadataValue(kProcessGroupName);
    if (!processGroupName.empty()) {
      if (!arg_values.empty()) {
        arg_values.append(",");
      }
      arg_values.append(
          fmt::format(" \"{}\": {}", kProcessGroupName, processGroupName));
    }
    const auto& processGroupDesc =
        collectiveRecord->getMetadataValue(kProcessGroupDesc);
    if (!processGroupName.empty()) {
      if (!arg_values.empty()) {
        arg_values.append(",");
      }
      arg_values.append(
          fmt::format(" \"{}\": {}", kProcessGroupDesc, processGroupDesc));
    }
    const auto& groupRanks = collectiveRecord->getMetadataValue(kGroupRanks);
    if (!groupRanks.empty()) {
      if (!arg_values.empty()) {
        arg_values.append(",");
      }
      arg_values.append(fmt::format(" \"{}\": {}", kGroupRanks, groupRanks));
    }
  }

  std::string args = "";
  if (!arg_values.empty()) {
    args = fmt::format(R"JSON(,
    "args": {{
      {}
    }})JSON", arg_values);
  }

  int device = op.deviceId();
  int resource = op.resourceId();
  // TODO: Remove this once legacy tools are updated.
  std::string op_name = op.name() == "kernel" ? "Kernel" : op.name();
  sanitizeStrForJSON(op_name);

  // clang-format off
  // see [Note: Temp Libkineto Nanosecond]
<<<<<<< HEAD
#ifdef TMP_LIBKINETO_NANOSECOND
  ts = transToRelativeTime(ts);
=======

>>>>>>> 8acab098
  traceOf_ << fmt::format(R"JSON(
  {{
    "ph": "X", "cat": "{}", "name": "{}", "pid": {}, "tid": {},
    "ts": {}.{:03}, "dur": {}.{:03}{}
  }},)JSON",
          toString(op.type()), op_name, device, resource,
          ts/1000, ts %1000, duration/1000, duration %1000, args);
  // clang-format on
  if (op.flowId() > 0) {
    handleGenericLink(op);
  }
}

void ChromeTraceLogger::handleGenericActivity(
    const libkineto::GenericTraceActivity& op) {
        handleActivity(op);
}

void ChromeTraceLogger::handleGenericLink(const ITraceActivity& act) {
  static struct {
    int type;
    char name[16];
  } flow_names[] = {
    {kLinkFwdBwd, "fwdbwd"},
    {kLinkAsyncCpuGpu, "ac2g"}
  };
  for (auto& flow : flow_names) {
    if (act.flowType() == flow.type) {
      // Link the activities via flow ID in source and destination.
      // The source node must return true from flowStart()
      // and the destination node false.
      if (act.flowStart()) {
        handleLink(kFlowStart, act, act.flowId(), flow.name);
      } else {
        handleLink(kFlowEnd, act, act.flowId(), flow.name);
      }
      return;
    }
  }
  LOG(WARNING) << "Unknown flow type: " << act.flowType();
}

void ChromeTraceLogger::handleLink(
    char type,
    const ITraceActivity& e,
    int64_t id,
    const std::string& name) {
  if (!traceOf_) {
    return;
  }

  // Flow events much bind to specific slices in order to exist.
  // Only Flow end needs to specify a binding point to enclosing slice.
  // Flow start automatically sets binding point to enclosing slice.
  const auto binding = (type == kFlowEnd) ? ", \"bp\": \"e\"" : "";
  // clang-format off
  // see [Note: Temp Libkineto Nanosecond]
<<<<<<< HEAD
#ifdef TMP_LIBKINETO_NANOSECOND
  uint64_t ts = transToRelativeTime(e.timestamp());
=======

>>>>>>> 8acab098
  traceOf_ << fmt::format(R"JSON(
  {{
    "ph": "{}", "id": {}, "pid": {}, "tid": {}, "ts": {}.{:03},
    "cat": "{}", "name": "{}"{}
  }},)JSON",
<<<<<<< HEAD
      type, id, e.deviceId(), e.resourceId(), ts/1000, ts%1000, name, name, binding);
#else
  traceOf_ << fmt::format(R"JSON(
  {{
    "ph": "{}", "id": {}, "pid": {}, "tid": {}, "ts": {},
    "cat": "{}", "name": "{}"{}
  }},)JSON",
      type, id, e.deviceId(), e.resourceId(), e.timestamp(), name, name, binding);
#endif
=======
      type, id, e.deviceId(), e.resourceId(), e.timestamp()/1000, e.timestamp()%1000, name, name, binding);
>>>>>>> 8acab098
  // clang-format on
}

void ChromeTraceLogger::finalizeTrace(
    const Config& /*unused*/,
    std::unique_ptr<ActivityBuffers> /*unused*/,
    int64_t endTime,
    std::unordered_map<std::string, std::vector<std::string>>& metadata) {
  finalizeTrace(endTime, metadata);
}

void ChromeTraceLogger::finalizeTrace(
    int64_t endTime,
    std::unordered_map<std::string, std::vector<std::string>>& metadata) {
  if (!traceOf_) {
    LOG(ERROR) << "Failed to write to log file!";
    return;
  }
  sanitizeStrForJSON(fileName_);
  LOG(INFO) << "Chrome Trace written to " << fileName_;
  // clang-format off
  // see [Note: Temp Libkineto Nanosecond]
<<<<<<< HEAD
#ifdef TMP_LIBKINETO_NANOSECOND
  endTime = transToRelativeTime(endTime);
=======

>>>>>>> 8acab098
  traceOf_ << fmt::format(R"JSON(
  {{
    "name": "Record Window End", "ph": "i", "s": "g",
    "pid": "", "tid": "", "ts": {}.{:03}
  }}
  ],)JSON",
      endTime/1000, endTime %1000);

#if !USE_GOOGLE_LOG
  std::unordered_map<std::string, std::string> PreparedMetadata;
  for (const auto& kv : metadata) {
    // Skip empty log buckets, ex. skip ERROR if its empty.
    if (!kv.second.empty()) {
      std::string value = "[";
      // Ex. Each metadata from logger is a list of strings, expressed in JSON as
      //   "ERROR": ["Error 1", "Error 2"],
      //   "WARNING": ["Warning 1", "Warning 2", "Warning 3"],
      //   ...
      int mdv_count = kv.second.size();
      for (auto v : kv.second) {
        sanitizeStrForJSON(v);
        value.append("\"" + v + "\"");
        if(mdv_count > 1) {
          value.append(",");
          mdv_count--;
        }
      }
      value.append("]");
      PreparedMetadata[kv.first] = value;
    }
  }
  metadataToJSON(PreparedMetadata);
#endif // !USE_GOOGLE_LOG

  // Putting this here because the last entry MUST not end with a comma.
  // see [Note: Temp Libkineto Nanosecond]

  traceOf_ << fmt::format(R"JSON(
  "traceName": "{}",
  "displayTimeUnit": "ns"
}})JSON", fileName_);
  // clang-format on

  traceOf_.close();
  // On some systems, rename() fails if the destination file exists.
  // So, remove the destination file first.
  remove(fileName_.c_str());
  if (rename(tempFileName_.c_str(), fileName_.c_str()) != 0) {
    PLOG(ERROR) << "Failed to rename " << tempFileName_ << " to " << fileName_;
  } else {
    LOG(INFO) << "Renamed the trace file to " << fileName_;
  }
}

} // namespace KINETO_NAMESPACE<|MERGE_RESOLUTION|>--- conflicted
+++ resolved
@@ -126,12 +126,7 @@
   // process_name needs a pid and a name arg
   // clang-format off
   // see [Note: Temp Libkineto Nanosecond]
-<<<<<<< HEAD
-#ifdef TMP_LIBKINETO_NANOSECOND
   time = transToRelativeTime(time);
-=======
-
->>>>>>> 8acab098
   traceOf_ << fmt::format(R"JSON(
   {{
     "name": "process_name", "ph": "M", "ts": {}.{:03}, "pid": {}, "tid": 0,
@@ -171,12 +166,7 @@
   // thread_name needs a pid and a name arg
   // clang-format off
   // see [Note: Temp Libkineto Nanosecond]
-<<<<<<< HEAD
-#ifdef TMP_LIBKINETO_NANOSECOND
   time = transToRelativeTime(time);
-=======
-
->>>>>>> 8acab098
   traceOf_ << fmt::format(R"JSON(
   {{
     "name": "thread_name", "ph": "M", "ts": {}.{:03}, "pid": {}, "tid": {},
@@ -208,12 +198,7 @@
   // other metadata
   // clang-format off
   // see [Note: Temp Libkineto Nanosecond]
-<<<<<<< HEAD
-#ifdef TMP_LIBKINETO_NANOSECOND
   time = transToRelativeTime(time);
-=======
-
->>>>>>> 8acab098
   traceOf_ << fmt::format(R"JSON(
   {{
     "name": "process_name", "ph": "M", "ts": {}.{:03}, "pid": -1, "tid": 0,
@@ -239,13 +224,7 @@
     return;
   }
   // see [Note: Temp Libkineto Nanosecond]
-<<<<<<< HEAD
-#ifdef TMP_LIBKINETO_NANOSECOND
   uint64_t start = transToRelativeTime(span.startTime);
-=======
-
-  uint64_t start = span.startTime;
->>>>>>> 8acab098
   uint64_t dur = span.endTime - span.startTime;
 
   // clang-format off
@@ -284,32 +263,16 @@
 
   // clang-format off
   // see [Note: Temp Libkineto Nanosecond]
-<<<<<<< HEAD
-#ifdef TMP_LIBKINETO_NANOSECOND
   uint64_t start = transToRelativeTime(span.startTime);
-=======
-
->>>>>>> 8acab098
+
   traceOf_ << fmt::format(R"JSON(
   {{
     "name": "Iteration Start: {}", "ph": "i", "s": "g",
     "pid": "Traces", "tid": "Trace {}", "ts": {}.{:03}
   }},)JSON",
       span.name,
-<<<<<<< HEAD
       span.name, start/1000, start%1000);
-#else
-  traceOf_ << fmt::format(R"JSON(
-  {{
-    "name": "Iteration Start: {}", "ph": "i", "s": "g",
-    "pid": "Traces", "tid": "Trace {}", "ts": {}
-  }},)JSON",
-      span.name,
-      span.name, span.startTime);
-#endif
-=======
-      span.name, span.startTime/1000, span.startTime%1000);
->>>>>>> 8acab098
+
   // clang-format on
 }
 
@@ -319,12 +282,7 @@
     return;
   }
   // see [Note: Temp Libkineto Nanosecond]
-<<<<<<< HEAD
-#ifdef TMP_LIBKINETO_NANOSECOND
   uint64_t ts = transToRelativeTime(op.timestamp());
-=======
-
->>>>>>> 8acab098
   traceOf_ << fmt::format(R"JSON(
   {{
     "ph": "i", "cat": "{}", "s": "t", "name": "{}",
@@ -335,24 +293,7 @@
     }}
   }},)JSON",
       toString(op.type()), op.name(), op.deviceId(), op.resourceId(),
-<<<<<<< HEAD
       ts/1000, ts%1000, op.metadataJson());
-#else
-  traceOf_ << fmt::format(R"JSON(
-  {{
-    "ph": "i", "cat": "{}", "s": "t", "name": "{}",
-    "pid": {}, "tid": {},
-    "ts": {},
-    "args": {{
-      {}
-    }}
-  }},)JSON",
-      toString(op.type()), op.name(), op.deviceId(), op.resourceId(),
-      op.timestamp(), op.metadataJson());
-#endif
-=======
-      op.timestamp()/1000, op.timestamp()%1000, op.metadataJson());
->>>>>>> 8acab098
 }
 
 void ChromeTraceLogger::handleActivity(
@@ -485,12 +426,7 @@
 
   // clang-format off
   // see [Note: Temp Libkineto Nanosecond]
-<<<<<<< HEAD
-#ifdef TMP_LIBKINETO_NANOSECOND
   ts = transToRelativeTime(ts);
-=======
-
->>>>>>> 8acab098
   traceOf_ << fmt::format(R"JSON(
   {{
     "ph": "X", "cat": "{}", "name": "{}", "pid": {}, "tid": {},
@@ -548,30 +484,13 @@
   const auto binding = (type == kFlowEnd) ? ", \"bp\": \"e\"" : "";
   // clang-format off
   // see [Note: Temp Libkineto Nanosecond]
-<<<<<<< HEAD
-#ifdef TMP_LIBKINETO_NANOSECOND
   uint64_t ts = transToRelativeTime(e.timestamp());
-=======
-
->>>>>>> 8acab098
   traceOf_ << fmt::format(R"JSON(
   {{
     "ph": "{}", "id": {}, "pid": {}, "tid": {}, "ts": {}.{:03},
     "cat": "{}", "name": "{}"{}
   }},)JSON",
-<<<<<<< HEAD
       type, id, e.deviceId(), e.resourceId(), ts/1000, ts%1000, name, name, binding);
-#else
-  traceOf_ << fmt::format(R"JSON(
-  {{
-    "ph": "{}", "id": {}, "pid": {}, "tid": {}, "ts": {},
-    "cat": "{}", "name": "{}"{}
-  }},)JSON",
-      type, id, e.deviceId(), e.resourceId(), e.timestamp(), name, name, binding);
-#endif
-=======
-      type, id, e.deviceId(), e.resourceId(), e.timestamp()/1000, e.timestamp()%1000, name, name, binding);
->>>>>>> 8acab098
   // clang-format on
 }
 
@@ -594,12 +513,7 @@
   LOG(INFO) << "Chrome Trace written to " << fileName_;
   // clang-format off
   // see [Note: Temp Libkineto Nanosecond]
-<<<<<<< HEAD
-#ifdef TMP_LIBKINETO_NANOSECOND
   endTime = transToRelativeTime(endTime);
-=======
-
->>>>>>> 8acab098
   traceOf_ << fmt::format(R"JSON(
   {{
     "name": "Record Window End", "ph": "i", "s": "g",
