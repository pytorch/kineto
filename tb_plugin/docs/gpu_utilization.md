--- conflicted
+++ resolved
@@ -1,27 +1,15 @@
-<<<<<<< HEAD
-* GPU Utilization: GPU busy time / all steps time. The higher, the better. All steps time is the total time of all profiler steps(or called as iterations). 
-=======
 * GPU Utilization: GPU busy time / all steps time. The higher, the better. All steps time is the total time of all profiler steps(or called as iterations).
->>>>>>> c0bc5989
                    GPU busy time is the time during “all steps time” when is at least one GPU kernel running on this GPU. 
                    However, this high-level utilization metric is coarse. It can’t tell how many SMs(Stream Multiprocessors) are in use. 
                    For example, a kernel with a single thread running continuously will get 100% GPU utilization. 
 
-<<<<<<< HEAD
-* Est. SM Efficiency: Estimated Stream Multiprocessor Efficiency. The higher, the better. This metric of a kernel, SM_Eff_K = min(blocks of this kernel / SM number of this GPU, 100%). 
-=======
 * Est. SM Efficiency: Estimated Stream Multiprocessor Efficiency. The higher, the better. This metric of a kernel, SM_Eff_K = min(blocks of this kernel / SM number of this GPU, 100%).
->>>>>>> c0bc5989
                       This overall number is the sum of all kernels' SM_Eff_K weighted by kernel's execution duration, divided by “all steps time”. 
                       It shows GPU Stream Multiprocessors’ utilization. 
                       Although it is finer grained than above “GPU Utilization”, it still can’t tell the whole story. 
                       For example, a kernel with only one thread per block can’t fully utilize each SM. 
 
-<<<<<<< HEAD
-* Est. Achieved Occupancy: For most cases such as memory bandwidth bounded kernels, the higher the better. [Reference](http://developer.download.nvidia.com/GTC/PDF/GTC2012/PresentationPDF/S0514-GTC2012-GPU-Performance-Analysis.pdf). The definition of occupancy is [here](https://docs.nvidia.com/gameworks/content/developertools/desktop/analysis/report/cudaexperiments/kernellevel/achievedoccupancy.htm). 
-=======
 * Est. Achieved Occupancy: For most cases such as memory bandwidth bound kernels, a higher value often translates to better performance, especially when the initial value is very low. [Reference](http://developer.download.nvidia.com/GTC/PDF/GTC2012/PresentationPDF/S0514-GTC2012-GPU-Performance-Analysis.pdf). The definition of occupancy is [here](https://docs.nvidia.com/gameworks/content/developertools/desktop/analysis/report/cudaexperiments/kernellevel/achievedoccupancy.htm).
->>>>>>> c0bc5989
                            Occupancy is the ratio of active warps on an SM to the maximum number of
                            active warps supported by the SM. The theoretical occupancy of a kernel is upper limit occupancy of this kernel, limited by multiple 
                            factors such as kernel shape, kernel used resource, and the GPU compute capability. 
