--- conflicted
+++ resolved
@@ -318,17 +318,17 @@
     def _generate_gpu_info(self):
         result = OrderedDict()
         index = 0
-        for worker,data in self.all_profile_data.items():
+        for data in self.all_profile_data:
             if not data.device_props:
                continue
 
-            match = consts.NODE_PROCESS_PATTERN.match(worker)
+            match = consts.NODE_PROCESS_PATTERN.match(data.worker)
             if match:
                 node = match.group(1)
                 process_id = match.group(2)
             else:
-                logger.warning("cannot parse node name from worker name {}".format(worker))
-                node = worker
+                logger.warning("cannot parse node name from worker name {}".format(data.worker))
+                node = data.worker
                 process_id = index
                 index += 1
             if node not in result:
@@ -371,26 +371,16 @@
         result = dict()
         result["metadata"] = {"title": "Computaion/Communication Overview", "legends": ["Computation", "Overlapping", "Communication", "Other"], "units": "us"}
         steps_to_overlap = OrderedDict()
-<<<<<<< HEAD
+        steps_to_overlap['all'] = OrderedDict()
         for data in self.all_profile_data:
-            for i in range(len(data.steps_names)):
-                step_name = data.steps_names[i]
-                if step_name not in steps_to_overlap:
-                    steps_to_overlap[step_name] = OrderedDict()
-                costs = data.comm_overlap_costs[i]
-                steps_to_overlap[step_name][data.worker] = [costs.computation - costs.overlap, costs.overlap, costs.communication - costs.overlap, costs.other]
-=======
-        steps_to_overlap['all'] = OrderedDict()
-        for worker,data in self.all_profile_data.items():
-            steps_to_overlap['all'][worker] = [0, 0, 0, 0]
+            steps_to_overlap['all'][data.worker] = [0, 0, 0, 0]
             step_number = len(data.steps_names)
             for i,step_name in enumerate(data.steps_names):
                 steps_to_overlap.setdefault(step_name, OrderedDict())
                 costs = data.comm_overlap_costs[i]
-                steps_to_overlap[step_name][worker] = [costs.computation - costs.overlap, costs.overlap, costs.communication - costs.overlap, costs.other]
-                steps_to_overlap['all'][worker] = [sum(x) for x in zip(steps_to_overlap['all'][worker], steps_to_overlap[step_name][worker])]
-            steps_to_overlap['all'][worker] = [x/step_number for x in steps_to_overlap['all'][worker]]
->>>>>>> 24a10e74
+                steps_to_overlap[step_name][data.worker] = [costs.computation - costs.overlap, costs.overlap, costs.communication - costs.overlap, costs.other]
+                steps_to_overlap['all'][data.worker] = [sum(x) for x in zip(steps_to_overlap['all'][data.worker], steps_to_overlap[step_name][data.worker])]
+            steps_to_overlap['all'][data.worker] = [x/step_number for x in steps_to_overlap['all'][data.worker]]
         result["data"] = steps_to_overlap
         return result
 
@@ -398,25 +388,17 @@
         result = dict()
         result["metadata"] = {"title": "Collective Communication Overview", "legends": ["Real Communication time", "Waiting Time"], "units": "us"}
         steps_to_wait = OrderedDict()
-<<<<<<< HEAD
+
+        steps_to_wait['all'] = OrderedDict()
         for data in self.all_profile_data:
-            for step,comm_stats in data.step_comm_stats.items():
-                if step not in steps_to_wait:
-                    steps_to_wait[step] = OrderedDict()
-                steps_to_wait[step][data.worker] = [comm_stats[1], comm_stats[0]-comm_stats[1]]
-=======
-        steps_to_wait['all'] = OrderedDict()
-        for worker,data in self.all_profile_data.items():
-            steps_to_wait['all'][worker] = [0, 0]
+            steps_to_wait['all'][data.worker] = [0, 0]
             step_number = len(data.step_comm_stats.values())
             for step,comm_stats in data.step_comm_stats.items():
-                steps_to_wait.setdefault(step, OrderedDict())[worker] = [comm_stats[1], comm_stats[0]-comm_stats[1]]
-                steps_to_wait['all'][worker] = [sum(x) for x in zip(steps_to_wait['all'][worker], steps_to_wait[step][worker])]
-            steps_to_wait['all'][worker] = [x/step_number for x in steps_to_wait['all'][worker]]
-
->>>>>>> 24a10e74
+                steps_to_wait.setdefault(step, OrderedDict())[data.worker] = [comm_stats[1], comm_stats[0]-comm_stats[1]]
+                steps_to_wait['all'][data.worker] = [sum(x) for x in zip(steps_to_wait['all'][data.worker], steps_to_wait[step][data.worker])]
+            steps_to_wait['all'][data.worker] = [x/step_number for x in steps_to_wait['all'][data.worker]]
+
         result["data"] = steps_to_wait
-
         return result
 
     def _generate_ops_table(self):
@@ -434,11 +416,6 @@
             for op,stats in data.total_comm_stats.items():
                 row = [op, stats[0], stats[1], round(stats[1]/stats[0]), stats[2], round(stats[2]/stats[0]), stats[3], round(stats[3]/stats[0])]
                 table["rows"].append(row)
-<<<<<<< HEAD
             workers_to_comm_ops[data.worker] = table
-        return workers_to_comm_ops
-=======
-            workers_to_comm_ops[worker] = table
         result["data"] = workers_to_comm_ops
-        return result
->>>>>>> 24a10e74
+        return result