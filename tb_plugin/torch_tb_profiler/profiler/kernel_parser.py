# -------------------------------------------------------------------------
# Copyright (c) Microsoft Corporation. All rights reserved.
# --------------------------------------------------------------------------
import numpy as np
import pandas as pd

from .trace import EventTypes


class KernelParser:
    def __init__(self):
        self.kernel_stat = None

    def parse_events(self, events):
        events_dict = []
        for event in events:
            if event.type == EventTypes.KERNEL:
                events_dict.append(vars(event))
<<<<<<< HEAD
                if event.category == "Kernel":
                    events_dict[-1]["blocks_per_sm"] = event.args.get("blocks per SM", 0)
                    events_dict[-1]["occupancy"] = event.args.get("est. achieved occupancy %", 0)

        events = events_dict
        events = pd.DataFrame(events)
        events = events.astype({"type": "category", "category": "category", "name": "string"}, copy=False)
        kernels = events
        weighted_avg = lambda x: np.average(x, weights=kernels.loc[x.index, "duration"])
        # remove 0 duration kernels in case of divided by zero.
        self.kernel_stat = kernels.loc[kernels["duration"] > 0].groupby("name").agg(
=======
                events_dict[-1]["blocks_per_sm"] = event.args.get("blocks per SM", 0)
                events_dict[-1]["occupancy"] = event.args.get("est. achieved occupancy %", 0)
        events = events_dict
        events = pd.DataFrame(events)
        events = events.astype({"type": "category", "category": "category", "name": "string"}, copy=False)

        def weighted_avg(x):
            try:
                return np.average(x, weights=events.loc[x.index, "duration"])
            except ZeroDivisionError:
                return 0

        self.kernel_stat = events.groupby("name").agg(
>>>>>>> 1918f497
            count=('duration', "count"),
            sum=('duration', "sum"),
            mean=('duration', "mean"),
            max=('duration', "max"),
            min=('duration', "min"),
            blocks_per_sm=('blocks_per_sm', weighted_avg),
            occupancy=('occupancy', weighted_avg))<|MERGE_RESOLUTION|>--- conflicted
+++ resolved
@@ -16,19 +16,6 @@
         for event in events:
             if event.type == EventTypes.KERNEL:
                 events_dict.append(vars(event))
-<<<<<<< HEAD
-                if event.category == "Kernel":
-                    events_dict[-1]["blocks_per_sm"] = event.args.get("blocks per SM", 0)
-                    events_dict[-1]["occupancy"] = event.args.get("est. achieved occupancy %", 0)
-
-        events = events_dict
-        events = pd.DataFrame(events)
-        events = events.astype({"type": "category", "category": "category", "name": "string"}, copy=False)
-        kernels = events
-        weighted_avg = lambda x: np.average(x, weights=kernels.loc[x.index, "duration"])
-        # remove 0 duration kernels in case of divided by zero.
-        self.kernel_stat = kernels.loc[kernels["duration"] > 0].groupby("name").agg(
-=======
                 events_dict[-1]["blocks_per_sm"] = event.args.get("blocks per SM", 0)
                 events_dict[-1]["occupancy"] = event.args.get("est. achieved occupancy %", 0)
         events = events_dict
@@ -42,7 +29,6 @@
                 return 0
 
         self.kernel_stat = events.groupby("name").agg(
->>>>>>> 1918f497
             count=('duration', "count"),
             sum=('duration', "sum"),
             mean=('duration', "mean"),
