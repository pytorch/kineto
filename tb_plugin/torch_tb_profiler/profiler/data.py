# -------------------------------------------------------------------------
# Copyright (c) Microsoft Corporation. All rights reserved.
# --------------------------------------------------------------------------
from typing import List

import gzip
import io as sysio
import json
import re
import tempfile
from json.decoder import JSONDecodeError

from .. import io, utils
from . import trace
from .trace import EventTypes, BaseEvent, MemoryEvent
from .communication import analyze_communication_nodes
from .event_parser import EventParser, ProfileRole, CommLibTypes
from .gpu_metrics_parser import GPUMetricsParser
from .kernel_parser import KernelParser
from .module_parser import ModuleAggregator
from .overall_parser import OverallParser

logger = utils.get_logger()

class RunProfileData(object):
    def __init__(self, worker, span=None):
        self.worker = worker
        self.span = span
        self.data_schema_version = None
        self.distributed_info = None
        self.device_props = None
        self.used_devices = []
        self.use_dp = False
        self.use_ddp =False
<<<<<<< HEAD
        self.use_nccl = False
=======
        self.comm_lib = None
>>>>>>> e83dbcc3
        self.profiler_start_ts = float("inf")
        self.events : List[BaseEvent] = None
        self.trace_file_path = None
        self.has_runtime = False
        self.has_kernel = False
        self.has_communication = False
        self.has_memcpy_or_memset = False
        self.steps_costs = None
        self.steps_names = None
        self.avg_costs = None
        self.runtime_node_list = None
        self.gpu_ids = None
        self.gpu_utilization = None
        self.sm_efficiency = None
        self.occupancy = None
        self.gpu_util_buckets = None  # Cached here. Will be processed to json on first trace view.
        self.approximated_sm_efficiency_ranges = None  # Cached here. Will be processed to json on first trace view.
        self.blocks_per_sm_count = None
        self.occupancy_count = None
        self.tid2tree = None
        self.op_list_groupby_name = None
        self.op_list_groupby_name_input = None
        self.stack_lists_group_by_name = None
        self.stack_lists_group_by_name_input = None
        self.kernel_list_groupby_name_op = None
        self.tc_eligible_ops = None
        self.kernel_stat = None
        self.tc_used_ratio = None
        self.recommendations = []
        self.comm_node_list = None
        self.comm_overlap_costs = None

    @staticmethod
    def parse(worker, span, path):
        trace_path, trace_json = RunProfileData._preprocess_file(path)

        profile = RunProfileData.from_json(worker, span, trace_json)
        profile.trace_file_path = trace_path
        return profile, trace_path

    @staticmethod
    def from_json(worker, span, trace_json):
        profile = RunProfileData(worker, span)
        profile.data_schema_version = trace_json.get("schemaVersion", None)
        profile.distributed_info = trace_json.get("distributedInfo", None)
        profile.device_props = trace_json.get("deviceProperties", None)
        trace_json = trace_json["traceEvents"]

        profile.events = []
        for data in trace_json:
            event = trace.create_event(data)
            if event is not None:
                profile.profiler_start_ts = min(profile.profiler_start_ts, event.ts)
                profile.events.append(event)
        profile.events.sort(key=lambda e: e.ts)

        profile.process()
        profile.analyze()
        return profile

    @staticmethod
    def _preprocess_file(trace_path):
        if not io.exists(trace_path):
            raise FileNotFoundError(trace_path)

        data = io.read(trace_path)
        if trace_path.endswith('.gz'):
            data = gzip.decompress(data)

        json_reencode = False
        try:
            trace_json = json.loads(data)
        except JSONDecodeError as e:
            # Kineto may export json file with non-ascii code. before this is fixed, use a workaround
            # to handle JSONDecodeError, re-encode it and save to a temp file
            try:
                trace_json = json.loads(data, strict=False)
            except JSONDecodeError:
                with sysio.StringIO() as fout:
                    str_data = data.decode("utf-8")
                    # only replace the N/A without surrounding double quote
                    fout.write(re.sub(r'(?<!")N/A(?!")', "\"N/A\"", str_data))
                    trace_json = json.loads(fout.getvalue())
                    logger.warning("Get JSONDecodeError: %s, Re-encode it to temp file" % e.msg)
                    json_reencode = True

        # work-around to remove the "Record Window End" events to avoid the huge end timestamp
        event_list = trace_json["traceEvents"]
        end_index = None
        start_index = None
        for i in reversed(range(len(event_list))):
            if event_list[i]["name"] == "Record Window End":
                end_index = i
            elif event_list[i]["name"].startswith("Iteration Start:"):
                start_index = i
            if start_index is not None and end_index is not None:
                break

        if start_index is not None and end_index is not None:
            dur = event_list[end_index]["ts"] - event_list[start_index]["ts"]
            if dur > 24 * 3600 * 1000:
                del trace_json["traceEvents"][end_index]
                json_reencode = True

        if json_reencode:
            fp = tempfile.NamedTemporaryFile('w+t', suffix='.json.gz', delete=False)
            fp.close()
            with gzip.open(fp.name, mode='wt') as fzip:
                fzip.write(json.dumps(trace_json))
            trace_path = fp.name

        return trace_path, trace_json

    def process(self):
        parser = EventParser()
        self.tid2tree = parser.parse(self.events)

        self.has_runtime = parser.has_runtime
        self.has_kernel = parser.has_kernel
        self.has_communication = parser.has_communication
        self.has_memcpy_or_memset = parser.has_memcpy_or_memset
        self.steps_names = parser.steps_names
        self.used_devices = sorted(list(parser.used_devices))
        self.use_dp = parser.use_dp
        self.use_ddp = parser.use_ddp
        self.comm_lib = parser.comm_lib

        # Parse communications.
        self.comm_node_list = parser.generate_communication_nodes()

        # Starting aggregate
        logger.debug("ModuleAggregator")
        module_aggregator = ModuleAggregator()
        module_aggregator.aggregate(self.tid2tree)
        self.op_list_groupby_name = module_aggregator.op_list_groupby_name
        self.op_list_groupby_name_input = module_aggregator.op_list_groupby_name_input
        self.stack_lists_group_by_name = module_aggregator.stack_lists_group_by_name
        self.stack_lists_group_by_name_input = module_aggregator.stack_lists_group_by_name_input
        self.kernel_list_groupby_name_op = module_aggregator.kernel_list_groupby_name_op
        self.tc_eligible_ops = module_aggregator.tc_eligible_ops

        logger.debug("OverallParser")
        overall_parser = OverallParser()
        overall_parser.aggregate(parser.steps, parser.role_ranges)
        self.avg_costs = overall_parser.avg_costs
        self.steps_costs = overall_parser.steps_costs
        self.comm_overlap_costs = overall_parser.communication_overlap

        logger.debug("GPUMetricsParser")
        self.runtime_node_list = parser.runtime_node_list
        gpu_metrics_parser = GPUMetricsParser()
        gpu_metrics_parser.parse_events(self.events, parser.global_start_ts, parser.global_end_ts,
                                        parser.steps[0][0], parser.steps[-1][1])
        self.gpu_ids = gpu_metrics_parser.gpu_ids
        self.gpu_utilization = gpu_metrics_parser.gpu_utilization
        self.sm_efficiency = gpu_metrics_parser.avg_approximated_sm_efficiency_per_device
        self.occupancy = gpu_metrics_parser.avg_occupancy_per_device
        self.gpu_util_buckets = gpu_metrics_parser.gpu_util_buckets
        self.approximated_sm_efficiency_ranges = gpu_metrics_parser.approximated_sm_efficiency_ranges
        self.blocks_per_sm_count = gpu_metrics_parser.blocks_per_sm_count
        self.occupancy_count = gpu_metrics_parser.occupancy_count

        if self.has_kernel:
            logger.debug("KernelParser")
            kernel_parser = KernelParser()
            kernel_parser.parse_events(self.events)
            self.kernel_stat = kernel_parser.kernel_stat
            self.tc_used_ratio = kernel_parser.tc_used_ratio

        self.memory_events = self._memory_events()

    def analyze(self):
        self.recommendations = []

        dataloader_ratio = self.avg_costs.costs[ProfileRole.DataLoader] / self.avg_costs.costs[ProfileRole.Total]
        if dataloader_ratio > 0.05:
            text = "This run has high time cost on input data loading. " \
                   "{}% of the step time is in DataLoader. You could " \
                   "try to set num_workers on DataLoader's construction " \
                   "and enable multi-processes on data loading. " \
                   "Reference: <a href =\"{}\" target=\"_blank\">Single- and Multi-process Data Loading</a>".format(
                       round(dataloader_ratio * 100, 1),
                       "https://pytorch.org/docs/stable/data.html#single-and-multi-process-data-loading"
                   )
            self.recommendations.append(text)

        self._analyze_distributed_metrics()
        self._analyze_gpu_metrics()

        # Tensor Cores feature is available on GPU cards with compute capability >= 7.0
        # https://docs.nvidia.com/cuda/cuda-c-programming-guide/index.html#features-and-technical-specifications
        if self.device_props:
            major = self.device_props[0].get("computeMajor")
            if major is not None and major >= 7 and self.tc_used_ratio == 0.0 and self.tc_eligible_ops > 0:
                text = "{} operator callings are eligible to use Tensor Cores but none uses it. " \
                       "You could enable AMP to speedup by using FP16. " \
                       "Reference: <a href =\"{}\" target=\"_blank\">" \
                       "Automatic Mixed Precision Package - torch.cuda.amp</a>".format(
                    self.tc_eligible_ops,
                    "https://pytorch.org/docs/stable/amp.html"
                )
                self.recommendations.append(text)


    def _analyze_distributed_metrics(self):
        if self.use_dp and len(self.used_devices) > 1:
            text = "It is recommended to use DistributedDataParallel, instead of DataParallel to do multi-GPU training." \
                   "Reference: <a href = \"{}\" target=\"_blank\">Use DistributedDataParallel instead of DataParallel</a>".format(
                       "https://pytorch.org/docs/stable/notes/cuda.html#cuda-nn-ddp-instead"
                   )
            self.recommendations.append(text)

        if self.use_ddp and CommLibTypes.Nccl not in self.comm_lib and self.device_props:
            for device_prop in self.device_props:
                major = device_prop.get("computeMajor")
                minor = device_prop.get("computeMinor")
                if major is None or minor is None:
                    continue
                compute_capability = "{}.{}".format(major, minor)
                if float(compute_capability) >= 3.5:
                    text = "Nccl backend is currently the fastest and highly recommended backend when using DDP for training."
                    self.recommendations.append(text)
                    break

        communication_ratio = self.avg_costs.costs[ProfileRole.Communication] / self.avg_costs.costs[ProfileRole.Total]
        if communication_ratio > 0.1:
            text = "This run has high time cost on communication. " \
                   "{}% of the step time is in communication. You could " \
                   "try Gradient Accumulation or increase the batch size. " \
                   "Note: Gradient accumulation will increase global effective batch size, which may hurt model convergence and accuracy. " \
                   "For such case, you may want to evaluate <a href = \"{}\" target=\"_blank\">LAMB optimizer</a>".format(
                       round(communication_ratio * 100, 1), "https://nvidia.github.io/apex/optimizers.html#apex.optimizers.FusedLAMB")
            self.recommendations.append(text)

    def _memory_events(self) -> List[MemoryEvent]:
        memory_events = [e for e in self.events if e.type == EventTypes.MEMORY]
        memory_events.sort(key=lambda e: e.ts)
        return memory_events

    def _analyze_gpu_metrics(self):
        def get_gpus_str(gpus):
            gpu_list_str = str(gpus[0])
            for i in range(1, len(gpus)):
                if i == len(gpus) - 1:
                    gpu_list_str += "and {}".format(gpus[i])
                else:
                    gpu_list_str += ", {}".format(gpus[i])
            has_str = "has" if len(gpu_list_str) == 1 else "have"
            return gpu_list_str, has_str

        low_util_gpus = []
        for gpu_id in self.gpu_ids:
            if self.gpu_utilization[gpu_id] < 0.5:
                low_util_gpus.append(gpu_id)
        if len(low_util_gpus) > 0:
            gpu_list_str, has_str = get_gpus_str(low_util_gpus)
            text = "GPU {} {} low utilization. You could try to " \
                   "increase batch size to improve. Note: Increasing batch size " \
                   "may affect the speed and stability of model convergence.".format(
                gpu_list_str, has_str)
            self.recommendations.append(text)

class DistributedRunProfileData:
    def __init__(self, run_profile_data):
        self.worker = run_profile_data.worker
        self.span = run_profile_data.span
        self.steps_names = run_profile_data.steps_names
        self.has_communication = run_profile_data.has_communication
        self.comm_lib = run_profile_data.comm_lib
        self.comm_node_list = run_profile_data.comm_node_list
        self.comm_overlap_costs = run_profile_data.comm_overlap_costs
        self.used_devices = run_profile_data.used_devices
        self.device_props = run_profile_data.device_props
        self.distributed_info = run_profile_data.distributed_info

        self.total_comm_stats = None
        self.step_comm_stats = None

    def communication_parse(self):
        self.step_comm_stats, self.total_comm_stats = analyze_communication_nodes(self.comm_node_list)<|MERGE_RESOLUTION|>--- conflicted
+++ resolved
@@ -32,11 +32,7 @@
         self.used_devices = []
         self.use_dp = False
         self.use_ddp =False
-<<<<<<< HEAD
-        self.use_nccl = False
-=======
         self.comm_lib = None
->>>>>>> e83dbcc3
         self.profiler_start_ts = float("inf")
         self.events : List[BaseEvent] = None
         self.trace_file_path = None
