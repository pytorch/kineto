# Copyright (c) Facebook, Inc. and its affiliates.
# All rights reserved.
# This source code is licensed under the BSD-style license found in the
# LICENSE file in the root directory of this source tree.

def get_libkineto_api_srcs():
    return [
        "src/ThreadUtil.cpp",
        "src/libkineto_api.cpp",
    ]

def get_libkineto_srcs(with_api = True):
    return [
        "src/AbstractConfig.cpp",
        "src/ActivityProfiler.cpp",
        "src/ActivityProfilerController.cpp",
        "src/ActivityProfilerProxy.cpp",
        "src/Config.cpp",
        "src/ConfigLoader.cpp",
        "src/CuptiActivityInterface.cpp",
        "src/CuptiEventInterface.cpp",
        "src/CuptiMetricInterface.cpp",
        "src/Demangle.cpp",
        "src/EventProfiler.cpp",
        "src/EventProfilerController.cpp",
        "src/GenericTraceActivity.cpp",
        "src/Logger.cpp",
        "src/WeakSymbols.cpp",
        "src/cupti_strings.cpp",
        "src/init.cpp",
        "src/output_csv.cpp",
        "src/output_json.cpp",
<<<<<<< HEAD
        "src/CudaDeviceProperties.cpp",
    ]
=======
    ] + (get_libkineto_api_srcs() if with_api else [])
>>>>>>> 2caeb94e

def get_libkineto_cpu_only_srcs(with_api = True):
    return [
        "src/AbstractConfig.cpp",
        "src/ActivityProfiler.cpp",
        "src/ActivityProfilerController.cpp",
        "src/ActivityProfilerProxy.cpp",
        "src/Config.cpp",
        "src/ConfigLoader.cpp",
        "src/CuptiActivityInterface.cpp",
        "src/Demangle.cpp",
        "src/GenericTraceActivity.cpp",
        "src/Logger.cpp",
        "src/init.cpp",
        "src/output_csv.cpp",
        "src/output_json.cpp",
    ] + (get_libkineto_api_srcs() if with_api else [])

def get_libkineto_public_headers():
    return [
        "include/ActivityProfilerInterface.h",
        "include/ActivityType.h",
        "include/ClientInterface.h",
        "include/GenericTraceActivity.h",
        "include/TraceActivity.h",
        "include/TraceSpan.h",
        "include/ThreadUtil.h",
        "include/libkineto.h",
        "include/time_since_epoch.h",
    ]<|MERGE_RESOLUTION|>--- conflicted
+++ resolved
@@ -30,12 +30,8 @@
         "src/init.cpp",
         "src/output_csv.cpp",
         "src/output_json.cpp",
-<<<<<<< HEAD
         "src/CudaDeviceProperties.cpp",
-    ]
-=======
     ] + (get_libkineto_api_srcs() if with_api else [])
->>>>>>> 2caeb94e
 
 def get_libkineto_cpu_only_srcs(with_api = True):
     return [
