# -------------------------------------------------------------------------
# Copyright (c) Microsoft Corporation. All rights reserved.
# --------------------------------------------------------------------------
import re
from collections import namedtuple

PLUGIN_NAME = "pytorch_profiler"

WORKER_PATTERN = re.compile(r"""^(.*?) # worker name
        # TODO: uncomment the following line when we need supprort multiple steps
        # (?:\.\d+)? # optional timestamp like 1619499959628
        \.pt\.trace\.json # the ending suffix
        (?:\.gz)?$""", re.X)  # optional .gz extension

NODE_PROCESS_PATTERN = re.compile(r"""^(.*)_(\d+)""")
MONITOR_RUN_REFRESH_INTERNAL_IN_SECONDS = 10
MAX_GPU_PER_NODE = 64

View = namedtuple("View", "id, name, display_name")
OVERALL_VIEW = View(1, "overall", "Overview")
OP_VIEW = View(2, "operator", "Operator")
KERNEL_VIEW = View(3, "kernel", "Kernel")
TRACE_VIEW = View(4, "trace", "Trace")
DISTRIBUTED_VIEW = View(5, "distributed", "Distributed")
<<<<<<< HEAD
MEMORY_VIEW = View(6, "memroy", "Memory")
=======

TOOLTIP_GPU_UTIL = \
    "GPU Utilization:\n" \
    "GPU busy time / All steps time. " \
    "GPU busy time is the time during which there is at least one GPU kernel running on it. " \
    "All steps time is the total time of all profiler steps(or called as iterations).\n"
TOOLTIP_SM_EFFICIENCY = \
    "Est. SM Efficiency:\n" \
    "Estimated Stream Multiprocessor Efficiency. " \
    "Est. SM Efficiency of a kernel, SM_Eff_K = min(blocks of this kernel / SM number of this GPU, 100%). " \
    "This overall number is the sum of all kernels' SM_Eff_K weighted by kernel's execution duration, " \
    "divided by all steps time.\n"
TOOLTIP_OCCUPANCY = \
    "Est. Achieved Occupancy:\n" \
    "Occupancy is the ratio of active threads on an SM " \
    "to the maximum number of active threads supported by the SM. " \
    "The theoretical occupancy of a kernel is upper limit occupancy of this kernel, " \
    "limited by multiple factors such as kernel shape, kernel used resource, " \
    "and the GPU compute capability." \
    "Est. Achieved Occupancy of a kernel, OCC_K = " \
    "min(threads of the kernel / SM number / max threads per SM, theoretical occupancy of the kernel). " \
    "This overall number is the weighted sum of all kernels OCC_K " \
    "using kernel's execution duration as weight."
TOOLTIP_BLOCKS_PER_SM = \
    "Blocks Per SM:\n" \
    "min(blocks of this kernel / SM number of this GPU). " \
    "If this number is less than 1, it indicates the GPU multiprocessors are not fully utilized."
>>>>>>> 1fbcc68d
<|MERGE_RESOLUTION|>--- conflicted
+++ resolved
@@ -22,9 +22,8 @@
 KERNEL_VIEW = View(3, "kernel", "Kernel")
 TRACE_VIEW = View(4, "trace", "Trace")
 DISTRIBUTED_VIEW = View(5, "distributed", "Distributed")
-<<<<<<< HEAD
 MEMORY_VIEW = View(6, "memroy", "Memory")
-=======
+
 
 TOOLTIP_GPU_UTIL = \
     "GPU Utilization:\n" \
@@ -51,5 +50,4 @@
 TOOLTIP_BLOCKS_PER_SM = \
     "Blocks Per SM:\n" \
     "min(blocks of this kernel / SM number of this GPU). " \
-    "If this number is less than 1, it indicates the GPU multiprocessors are not fully utilized."
->>>>>>> 1fbcc68d
+    "If this number is less than 1, it indicates the GPU multiprocessors are not fully utilized."