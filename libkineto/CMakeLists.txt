--- conflicted
+++ resolved
@@ -54,69 +54,19 @@
 option(LIBKINETO_NOCUPTI "Disable CUPTI" OFF)
 
 find_package(CUDAToolkit)
-<<<<<<< HEAD
-if (CUDAToolkit_LIBRARY_ROOT)
-  set(CUDA_PATHS
-      "${CUDAToolkit_LIBRARY_ROOT}"
-      "${CUDAToolkit_LIBRARY_ROOT}/extras/CUPTI/include"
-      "${CUDAToolkit_LIBRARY_ROOT}/extras/CUPTI/lib64"
-      "${CUDAToolkit_LIBRARY_ROOT}/include"
-      "${CUDAToolkit_LIBRARY_ROOT}/lib"
-      "${CUDAToolkit_LIBRARY_ROOT}/lib64"
-  )
-endif()
-if(NOT LIBKINETO_NOCUPTI)
-  if(NOT CUPTI_INCLUDE_DIR)
-    find_path(CUPTI_INCLUDE_DIR cupti.h PATHS ${CUDA_PATHS}
-      NO_DEFAULT_PATH)
-  endif()
-
-  if(NOT CUDA_cupti_LIBRARY)
-    find_library(CUDA_cupti_LIBRARY cupti PATHS ${CUDA_PATHS}
-      NO_DEFAULT_PATH)
-  endif()
-
-  if(CUDA_cupti_LIBRARY AND CUPTI_INCLUDE_DIR)
-    message(STATUS "  CUPTI_INCLUDE_DIR = ${CUPTI_INCLUDE_DIR}")
-    message(STATUS "  CUDA_cupti_LIBRARY = ${CUDA_cupti_LIBRARY}")
-=======
 if(NOT LIBKINETO_NOCUPTI)
   if(TARGET CUDA::cupti)
->>>>>>> e2fd7feb
     message(STATUS "Found CUPTI")
   else()
     set(LIBKINETO_NOCUPTI ON CACHE BOOL "" FORCE)
     message(STATUS "Could not find CUPTI library")
   endif()
 endif()
-<<<<<<< HEAD
-if(NOT TARGET CUDA::nvperf_host)
-  find_library(CUDA_NVPERF_HOST_LIB_PATH nvperf_host PATHS ${CUDA_PATHS}
-        NO_DEFAULT_PATH)
-  if(CUDA_NVPERF_HOST_LIB_PATH)
-    message(STATUS "Found NVPERF: ${CUDA_NVPERF_HOST_LIB_PATH}")
-    if(WIN32)
-      add_library(CUDA::nvperf_host SHARED IMPORTED)
-      set_target_properties(CUDA::nvperf_host PROPERTIES
-        IMPORTED_IMPLIB "${CUDA_NVPERF_HOST_LIB_PATH}"
-      )
-    else()
-      add_library(CUDA::nvperf_host INTERFACE IMPORTED)
-      target_link_libraries(CUDA::nvperf_host INTERFACE "${CUDA_NVPERF_HOST_LIB_PATH}")
-    endif()
-  endif()
-else()
-  get_target_property(CUDA_NVPERF_HOST_LIB_PATH CUDA::nvperf_host LOCATION)
-endif()
-if(CUDA_NVPERF_HOST_LIB_PATH)
-  message(STATUS "Found NVPERF: ${CUDA_NVPERF_HOST_LIB_PATH}")
-=======
 
 # NVPERF target is automatically available via FindCUDAToolkit starting in CUDA 10.2
 # Only check for NVPERF availability if CUPTI is enabled
 if(NOT LIBKINETO_NOCUPTI AND TARGET CUDA::nvperf_host)
   message(STATUS "Found NVPERF: Using built-in FindCUDAToolkit target")
->>>>>>> e2fd7feb
 endif()
 
 if(NOT ROCM_SOURCE_DIR AND NOT ROCTRACER_INCLUDE_DIR)
